--- conflicted
+++ resolved
@@ -246,22 +246,14 @@
             project.open_job(sp).init()
         os.mkdir("view")
 
-<<<<<<< HEAD
-        # Should error if user-provided path doesn't make 1-1 mapping
-=======
         # An error should be raised if the user-provided path function
         # doesn't make a 1-1 mapping.
->>>>>>> 44f59ee9
         err = self.call(
             "python -m signac view view non_unique".split(),
             error=True,
             raise_error=False,
         )
-<<<<<<< HEAD
-        assert "duplicate links" in err
-=======
         assert "duplicate paths" in err
->>>>>>> 44f59ee9
 
     def test_find(self):
         self.call("python -m signac init my_project".split())
