# Copyright (c) 2017 The Regents of the University of Michigan
# All rights reserved.
# This software is licensed under the BSD 3-Clause License.
import io
import itertools
import json
import logging
import os
import pickle
import re
import string
import sys
import uuid
import warnings
from contextlib import contextmanager, redirect_stderr
from tarfile import TarFile
from tempfile import TemporaryDirectory
from time import time
from zipfile import ZipFile

import pytest
import test_h5store
from conftest import deprecated_in_version
from packaging import version
from test_job import TestJobBase

import signac
from signac.common.config import get_config
from signac.contrib.errors import (
    IncompatibleSchemaVersion,
    JobsCorruptedError,
    StatepointParsingError,
    WorkspaceError,
)
from signac.contrib.linked_view import _find_all_links
from signac.contrib.project import JobsCursor, Project  # noqa: F401
from signac.contrib.schema import ProjectSchema
from signac.errors import DestinationExistsError

try:
    import pandas  # noqa
except ImportError:
    PANDAS = False
else:
    PANDAS = True

try:
    import h5py  # noqa

    H5PY = True
except ImportError:
    H5PY = False

try:
    import numpy  # noqa

    NUMPY = True
except ImportError:
    NUMPY = False

# Skip linked view tests on Windows
WINDOWS = sys.platform == "win32"


# Make sure the jobs created for this test are unique.
test_token = {"test_token": str(uuid.uuid4())}


S_FORMAT1 = """{
 'a': 'int([0, 1, 2, ..., 8, 9], 10)',
 'b.b2': 'int([0, 1, 2, ..., 8, 9], 10)',
 'c.c2.c3.c4.c5': 'tuple([((0, 0, 0),), ((1, 0, 0),), ((2, 0, 0),), ..., ((8, 0, 0),), ((9, 0, 0),)], 10)',
 'const': 'int([0], 1)',
}"""  # noqa: E501


S_FORMAT2 = """{'a': 'int([0, 1, 2, ..., 8, 9], 10)',
 'b': {'b2': 'int([0, 1, 2, ..., 8, 9], 10)'},
 'c': {'c2': {...}},
 'const': 'int([0], 1)'}"""


class TestProjectBase(TestJobBase):
    pass


class TestProject(TestProjectBase):
    def test_get(self):
        pass

    def test_get_id(self):
        with pytest.deprecated_call():
            assert self.project.get_id() == "testing_test_project"
            assert str(self.project) == self.project.get_id()

    def test_property_id(self):
        assert self.project.id == "testing_test_project"
        assert str(self.project) == self.project.id

    def test_repr(self):
        repr(self.project)
        p = eval(repr(self.project))
        assert repr(p) == repr(self.project)
        assert p == self.project

    def test_str(self):
        str(self.project) == self.project.id

    def test_root_directory(self):
        assert self._tmp_pr == self.project.root_directory()

    def test_workspace_directory(self):
        assert self._tmp_wd == self.project.workspace()

    def test_config_modification(self):
        # In-memory modification of the project configuration is
        # deprecated as of 1.3, and will be removed in version 2.0.
        # This unit test should reflect that change beginning 2.0,
        # and check that the project configuration is immutable.
        self.project.config["foo"] = "bar"

    def test_workspace_directory_with_env_variable(self):
        os.environ["SIGNAC_ENV_DIR_TEST"] = self._tmp_wd
        self.project.config["workspace_dir"] = "${SIGNAC_ENV_DIR_TEST}"
        assert self._tmp_wd == self.project.workspace()

    def test_workspace_directory_exists(self):
        assert os.path.exists(self.project.workspace())

    def test_fn(self):
        assert self.project.fn("test/abc") == os.path.join(
            self.project.root_directory(), "test/abc"
        )

    def test_isfile(self):
        assert not self.project.isfile("test")
        with open(self.project.fn("test"), "w"):
            pass
        assert self.project.isfile("test")

    def test_document(self):
        assert not self.project.document
        assert len(self.project.document) == 0
        self.project.document["a"] = 42
        assert len(self.project.document) == 1
        assert self.project.document
        prj2 = type(self.project).get_project(root=self.project.root_directory())
        assert prj2.document
        assert len(prj2.document) == 1
        self.project.document.clear()
        assert not self.project.document
        assert len(self.project.document) == 0
        assert not prj2.document
        assert len(prj2.document) == 0
        self.project.document.a = {"b": 43}
        assert self.project.document == {"a": {"b": 43}}
        self.project.document.a.b = 44
        assert self.project.document == {"a": {"b": 44}}
        self.project.document = {"a": {"b": 45}}
        assert self.project.document == {"a": {"b": 45}}

    def test_doc(self):
        assert not self.project.doc
        assert len(self.project.doc) == 0
        self.project.doc["a"] = 42
        assert len(self.project.doc) == 1
        assert self.project.doc
        prj2 = type(self.project).get_project(root=self.project.root_directory())
        assert prj2.doc
        assert len(prj2.doc) == 1
        self.project.doc.clear()
        assert not self.project.doc
        assert len(self.project.doc) == 0
        assert not prj2.doc
        assert len(prj2.doc) == 0
        self.project.doc.a = {"b": 43}
        assert self.project.doc == {"a": {"b": 43}}
        self.project.doc.a.b = 44
        assert self.project.doc == {"a": {"b": 44}}
        self.project.doc = {"a": {"b": 45}}
        assert self.project.doc == {"a": {"b": 45}}

    @pytest.mark.skipif(not H5PY, reason="test requires the h5py package")
    @pytest.mark.skipif(not NUMPY, reason="test requires the numpy package")
    def test_data(self):
        with self.project.data:
            assert not self.project.data
            assert len(self.project.data) == 0
            self.project.data["a"] = 42
            assert len(self.project.data) == 1
            assert self.project.data
        prj2 = type(self.project).get_project(root=self.project.root_directory())
        with prj2.data:
            assert prj2.data
            assert len(prj2.data) == 1
        with self.project.data:
            self.project.data.clear()
            assert not self.project.data
            assert len(self.project.data) == 0
        with prj2.data:
            assert not prj2.data
            assert len(prj2.data) == 0
        with self.project.data:
            self.project.data.a = {"b": 43}
            assert self.project.data == {"a": {"b": 43}}
            self.project.data.a.b = 44
            assert self.project.data == {"a": {"b": 44}}
            self.project.data["c"] = numpy.zeros(10)
            numpy.testing.assert_array_equal(self.project.data["c"], numpy.zeros(10))
        # This setter will overwrite the file. We leave the context manager so
        # that the file is closed before overwriting it.
        self.project.data = {"a": {"b": 45}}
        assert self.project.data == {"a": {"b": 45}}

    def test_write_read_statepoint(self):
        statepoints = [{"a": i} for i in range(5)]
        self.project.dump_statepoints(statepoints)
        self.project.write_statepoints(statepoints)
        read = list(self.project.read_statepoints().values())
        assert len(read) == len(statepoints)
        more_statepoints = [{"b": i} for i in range(5, 10)]
        self.project.write_statepoints(more_statepoints)
        read2 = list(self.project.read_statepoints())
        assert len(read2) == len(statepoints) + len(more_statepoints)
        for id_ in self.project.read_statepoints().keys():
            with pytest.deprecated_call():
                self.project.get_statepoint(id_)

    def test_workspace_path_normalization(self):
        def norm_path(p):
            return os.path.abspath(os.path.expandvars(p))

        def root_path():
            # Returns 'C:\\' on Windows, '/' on other platforms
            return os.path.abspath(os.sep)

        assert self.project.workspace() == norm_path(self._tmp_wd)

        abs_path = os.path.join(root_path(), "path", "to", "workspace")
        self.project.config["workspace_dir"] = abs_path
        assert self.project.workspace() == norm_path(abs_path)

        rel_path = norm_path(os.path.join("path", "to", "workspace"))
        self.project.config["workspace_dir"] = rel_path
        assert self.project.workspace() == norm_path(
            os.path.join(self.project.root_directory(), self.project.workspace())
        )

    def test_no_workspace_warn_on_find(self, caplog):
        if os.path.exists(self.project.workspace()):
            os.rmdir(self.project.workspace())
        with caplog.at_level(logging.INFO):
            list(self.project.find_jobs())
            # Python < 3.8 will return 2 messages.
            # Python >= 3.8 will return 3 messages, because it determines the
            # length of the project one additional time during the list
            # constructor: https://bugs.python.org/issue33234
            assert len(caplog.records) in (2, 3)

    @pytest.mark.skipif(WINDOWS, reason="Symbolic links are unsupported on Windows.")
    def test_workspace_broken_link_error_on_find(self):
        wd = self.project.workspace()
        os.symlink(wd + "~", self.project.fn("workspace-link"))
        self.project.config["workspace_dir"] = "workspace-link"
        with pytest.raises(WorkspaceError):
            list(self.project.find_jobs())

    def test_workspace_read_only_path(self):
        # Create file where workspace would be, thus preventing the creation
        # of the workspace directory.
        if os.path.exists(self.project.workspace()):
            os.rmdir(self.project.workspace())
        with open(os.path.join(self.project.workspace()), "w"):
            pass

        with pytest.raises(OSError):  # Ensure that the file is in place.
            os.mkdir(self.project.workspace())

        assert issubclass(WorkspaceError, OSError)

        try:
            logging.disable(logging.ERROR)
            with pytest.raises(WorkspaceError):
                list(self.project.find_jobs())
        finally:
            logging.disable(logging.NOTSET)

        assert not os.path.isdir(self._tmp_wd)
        assert not os.path.isdir(self.project.workspace())

    def test_find_job_ids(self):
        statepoints = [{"a": i} for i in range(5)]
        for sp in statepoints:
            self.project.open_job(sp).document["b"] = sp["a"]
        with pytest.deprecated_call():
            assert len(statepoints) == len(list(self.project.find_job_ids()))
            assert 1 == len(list(self.project.find_job_ids({"a": 0})))
            assert 0 == len(list(self.project.find_job_ids({"a": 5})))
            assert 1 == len(list(self.project.find_job_ids(doc_filter={"b": 0})))
            assert 0 == len(list(self.project.find_job_ids(doc_filter={"b": 5})))
            for job_id in self.project.find_job_ids():
                assert self.project.open_job(id=job_id).id == job_id
            index = list(self.project.index())
            for job_id in self.project.find_job_ids(index=index):
                assert self.project.open_job(id=job_id).id == job_id

    def test_find_jobs(self):
        statepoints = [{"a": i} for i in range(5)]
        for sp in statepoints:
            self.project.open_job(sp).document["test"] = True
        assert len(self.project) == len(self.project.find_jobs())
        assert len(self.project) == len(self.project.find_jobs({}))
        assert 1 == len(list(self.project.find_jobs({"a": 0})))
        assert 0 == len(list(self.project.find_jobs({"a": 5})))

    def test_find_jobs_next(self):
        statepoints = [{"a": i} for i in range(5)]
        for sp in statepoints:
            self.project.open_job(sp).init()
        jobs = self.project.find_jobs()
        for i in range(2):  # run this twice
            jobs_ = set()
            for i in range(len(self.project)):
                job = jobs.next()
                assert job in self.project
                jobs_.add(job)
            with pytest.raises(StopIteration):
                job = jobs.next()
            assert jobs_ == set(self.project)

    def test_find_jobs_arithmetic_operators(self):
        for i in range(10):
            self.project.open_job(dict(a=i)).init()
        assert len(self.project) == 10
        assert len(self.project.find_jobs({"a": {"$lt": 5}})) == 5
        assert len(self.project.find_jobs({"a.$lt": 5})) == 5

    def test_find_jobs_logical_operators(self):
        for i in range(10):
            self.project.open_job({"a": i, "b": {"c": i}}).init()
        assert len(self.project) == 10
        with pytest.raises(ValueError):
            list(self.project.find_jobs({"$and": {"foo": "bar"}}))
        assert len(self.project.find_jobs({"$and": [{}, {"a": 0}]})) == 1
        assert len(self.project.find_jobs({"$or": [{}, {"a": 0}]})) == len(self.project)
        q = {"$and": [{"a": 0}, {"a": 1}]}
        assert len(self.project.find_jobs(q)) == 0
        q = {"$or": [{"a": 0}, {"a": 1}]}
        assert len(self.project.find_jobs(q)) == 2
        q = {"$and": [{"$and": [{"a": 0}, {"a": 1}]}]}
        assert len(self.project.find_jobs(q)) == 0
        q = {"$and": [{"$or": [{"a": 0}, {"a": 1}]}]}
        assert len(self.project.find_jobs(q)) == 2
        q = {"$or": [{"$or": [{"a": 0}, {"a": 1}]}]}
        assert len(self.project.find_jobs(q)) == 2
        q = {"$or": [{"$and": [{"a": 0}, {"a": 1}]}]}
        assert len(self.project.find_jobs(q)) == 0
        assert len(self.project.find_jobs({"$and": [{}, {"b": {"c": 0}}]})) == 1
        assert len(self.project.find_jobs({"$or": [{}, {"b": {"c": 0}}]})) == len(
            self.project
        )
        q = {"$and": [{"b": {"c": 0}}, {"b": {"c": 1}}]}
        assert len(self.project.find_jobs(q)) == 0
        q = {"$or": [{"b": {"c": 0}}, {"b": {"c": 1}}]}
        assert len(self.project.find_jobs(q)) == 2
        q = {"$and": [{"$and": [{"b": {"c": 0}}, {"b": {"c": 1}}]}]}
        assert len(self.project.find_jobs(q)) == 0
        q = {"$and": [{"$or": [{"b": {"c": 0}}, {"b": {"c": 1}}]}]}
        assert len(self.project.find_jobs(q)) == 2
        q = {"$or": [{"$or": [{"b": {"c": 0}}, {"b": {"c": 1}}]}]}
        assert len(self.project.find_jobs(q)) == 2
        q = {"$or": [{"$and": [{"b": {"c": 0}}, {"b": {"c": 1}}]}]}
        assert len(self.project.find_jobs(q)) == 0

    def test_num_jobs(self):
        statepoints = [{"a": i} for i in range(5)]
        for sp in statepoints:
            self.project.open_job(sp).init()
        assert len(statepoints) == self.project.num_jobs()
        assert len(statepoints) == len(self.project)
        assert len(statepoints) == len(self.project.find_jobs())

    def test_len_find_jobs(self):
        statepoints = [{"a": i, "b": i < 3} for i in range(5)]
        for sp in statepoints:
            self.project.open_job(sp).init()
        assert len(self.project) == len(self.project.find_jobs())
        assert 3 == len(self.project.find_jobs({"b": True}))

    def test_iteration(self):
        statepoints = [{"a": i, "b": i < 3} for i in range(5)]
        for sp in statepoints:
            self.project.open_job(sp).init()
        for i, job in enumerate(self.project):
            pass
        assert i == len(self.project) - 1

    def test_open_job_by_id(self):
        statepoints = [{"a": i} for i in range(5)]
        jobs = [self.project.open_job(sp) for sp in statepoints]
        self.project._sp_cache.clear()
        try:
            logging.disable(logging.WARNING)
            for job in jobs:
                with pytest.raises(KeyError):
                    self.project.open_job(id=str(job))
            for job in jobs:
                job.init()
            for job in jobs:
                self.project.open_job(id=str(job))
            with pytest.raises(KeyError):
                self.project.open_job(id="abc")
            with pytest.raises(ValueError):
                self.project.open_job()
            with pytest.raises(ValueError):
                self.project.open_job(statepoints[0], id=str(jobs[0]))
        finally:
            logging.disable(logging.NOTSET)

    def test_open_job_by_abbreviated_id(self):
        statepoints = [{"a": i} for i in range(5)]
        [self.project.open_job(sp).init() for sp in statepoints]
        aid_len = self.project.min_len_unique_id()
        for job in self.project.find_jobs():
            aid = job.id[:aid_len]
            assert self.project.open_job(id=aid) == job
        with pytest.raises(LookupError):
            for job in self.project.find_jobs():
                self.project.open_job(id=job.id[: aid_len - 1])
        with pytest.raises(KeyError):
            self.project.open_job(id="abc")

    def test_missing_statepoint_file(self):
        job = self.project.open_job(dict(a=0))
        job.init()

        os.remove(job.fn(job.FN_MANIFEST))

        self.project._sp_cache.clear()
        self.project._remove_persistent_cache_file()
        try:
            logging.disable(logging.CRITICAL)
            with pytest.raises(JobsCorruptedError):
                self.project.open_job(id=job.id).init()
        finally:
            logging.disable(logging.NOTSET)

    def test_corrupted_statepoint_file(self):
        job = self.project.open_job(dict(a=0))
        job.init()

        # overwrite state point manifest file
        with open(job.fn(job.FN_MANIFEST), "w"):
            pass

        self.project._sp_cache.clear()
        self.project._remove_persistent_cache_file()
        try:
            logging.disable(logging.CRITICAL)
<<<<<<< HEAD
            with self.assertRaises(JobsCorruptedError):
                self.project.open_job(id=job.get_id()).statepoint
=======
            with pytest.raises(JobsCorruptedError):
                self.project.open_job(id=job.id)
>>>>>>> 9d41d5c3
        finally:
            logging.disable(logging.NOTSET)

    def test_rename_workspace(self):
        job = self.project.open_job(dict(a=0))
        job.init()
        # First, we move the job to the wrong directory.
        wd = job.workspace()
        wd_invalid = os.path.join(self.project.workspace(), "0" * 32)
        os.replace(wd, wd_invalid)  # Move to incorrect id.
        assert not os.path.exists(job.workspace())

        try:
            logging.disable(logging.CRITICAL)

            # This should raise an error when calling check().
            with pytest.raises(JobsCorruptedError):
                self.project.check()

            # The repair attempt should be successful.
            self.project.repair()
            self.project.check()

            # We corrupt it again, but this time ...
            os.replace(wd, wd_invalid)
            with pytest.raises(JobsCorruptedError):
                self.project.check()
            #  ... we reinitalize the initial job, ...
            job.init()
            with pytest.raises(JobsCorruptedError):
                # ... which means the repair attempt must fail.
                self.project.repair()
            with pytest.raises(JobsCorruptedError):
                self.project.check()
            # Some manual clean-up should get things back on track.
            job.remove()
            with pytest.raises(JobsCorruptedError):
                self.project.check()
            self.project.repair()
            self.project.check()
        finally:
            logging.disable(logging.NOTSET)

    def test_repair_corrupted_workspace(self):
        statepoints = [{"a": i} for i in range(5)]
        for sp in statepoints:
            self.project.open_job(sp).init()

        for i, job in enumerate(self.project):
            pass
        assert i == 4

        # no manifest file
        with self.project.open_job(statepoints[0]) as job:
            os.remove(job.FN_MANIFEST)
        # blank manifest file
        with self.project.open_job(statepoints[1]) as job:
            with open(job.FN_MANIFEST, "w"):
                pass

        # Need to clear internal and persistent cache to encounter error.
        self.project._sp_cache.clear()
        self.project._remove_persistent_cache_file()

        # Ensure that state point hash table does not exist.
        assert not os.path.isfile(self.project.fn(self.project.FN_STATEPOINTS))

        # disable logging temporarily
        try:
            logging.disable(logging.CRITICAL)

            # Iterating through the jobs should now result in an error.
            with pytest.raises(JobsCorruptedError):
                for job in self.project:
                    job.statepoint

            with pytest.raises(JobsCorruptedError):
                self.project.repair()

            self.project.write_statepoints(statepoints)
            self.project.repair()

            os.remove(self.project.fn(self.project.FN_STATEPOINTS))
            self.project._sp_cache.clear()
            for job in self.project:
                pass
        finally:
            logging.disable(logging.NOTSET)

    def test_index(self):
        docs = list(self.project.index(include_job_document=True))
        assert len(docs) == 0
        docs = list(self.project.index(include_job_document=False))
        assert len(docs) == 0
        statepoints = [{"a": i} for i in range(5)]
        for sp in statepoints:
            self.project.open_job(sp).document["test"] = True
        job_ids = {job.id for job in self.project.find_jobs()}
        docs = list(self.project.index())
        job_ids_cmp = {doc["_id"] for doc in docs}
        assert job_ids == job_ids_cmp
        assert len(docs) == len(statepoints)
        for sp in statepoints:
            with self.project.open_job(sp):
                with open("test.txt", "w"):
                    pass
        docs = list(
            self.project.index(
                {".*" + re.escape(os.path.sep) + r"test\.txt": "TextFile"}
            )
        )
        assert len(docs) == 2 * len(statepoints)
        assert len({doc["_id"] for doc in docs}) == len(docs)

    def test_signac_project_crawler(self):
        statepoints = [{"a": i} for i in range(5)]
        for sp in statepoints:
            self.project.open_job(sp).document["test"] = True
        job_ids = {job.id for job in self.project.find_jobs()}
        index = {}
        for doc in self.project.index():
            index[doc["_id"]] = doc
        assert len(index) == len(job_ids)
        assert set(index.keys()) == set(job_ids)
        crawler = signac.contrib.SignacProjectCrawler(self.project.root_directory())
        index2 = {}
        for doc in crawler.crawl():
            index2[doc["_id"]] = doc
        for _id, _id2 in zip(index, index2):
            assert _id == _id2
            assert index[_id] == index2[_id]
        assert index == index2
        for job in self.project.find_jobs():
            with open(job.fn("test.txt"), "w") as file:
                file.write("test\n")
        formats = {r".*" + re.escape(os.path.sep) + r"test\.txt": "TextFile"}
        index = {}
        for doc in self.project.index(formats):
            index[doc["_id"]] = doc
        assert len(index) == 2 * len(job_ids)

        class Crawler(signac.contrib.SignacProjectCrawler):
            called = False

            def process(self_, doc, dirpath, fn):
                Crawler.called = True
                doc = super().process(doc=doc, dirpath=dirpath, fn=fn)
                if "format" in doc and doc["format"] is None:
                    assert doc["_id"] == doc["signac_id"]
                return doc

        for p, fmt in formats.items():
            with pytest.deprecated_call():
                Crawler.define(p, fmt)
        index2 = {}
        for doc in Crawler(root=self.project.root_directory()).crawl():
            index2[doc["_id"]] = doc
        assert index == index2
        assert Crawler.called

    def test_custom_project(self):
        class CustomProject(signac.Project):
            pass

        project = CustomProject.get_project(root=self.project.root_directory())
        assert isinstance(project, signac.Project)
        assert isinstance(project, CustomProject)

    def test_custom_job_class(self):
        class CustomJob(signac.contrib.job.Job):
            def __init__(self, *args, **kwargs):
                super().__init__(*args, **kwargs)

        class CustomProject(signac.Project):
            Job = CustomJob

        project = CustomProject.get_project(root=self.project.root_directory())
        assert isinstance(project, signac.Project)
        assert isinstance(project, CustomProject)
        job = project.open_job(dict(a=0))
        assert isinstance(job, CustomJob)
        assert isinstance(job, signac.contrib.job.Job)

    def test_project_contains(self):
        job = self.open_job(dict(a=0))
        assert job not in self.project
        job.init()
        assert job in self.project

    def test_job_move(self):
        root = self._tmp_dir.name
        project_a = signac.init_project("ProjectA", os.path.join(root, "a"))
        project_b = signac.init_project("ProjectB", os.path.join(root, "b"))
        job = project_a.open_job(dict(a=0))
        job_b = project_b.open_job(dict(a=0))
        assert job != job_b
        assert hash(job) != hash(job_b)
        assert job not in project_a
        assert job not in project_b
        job.init()
        assert job in project_a
        assert job not in project_b
        job.move(project_b)
        assert job in project_b
        assert job not in project_a
        assert job == job_b
        assert hash(job) == hash(job_b)
        with job:
            job.document["a"] = 0
            with open("hello.txt", "w") as file:
                file.write("world!")
        job_ = project_b.open_job(job.statepoint())
        assert job == job_
        assert hash(job) == hash(job_)
        assert job_ == job_b
        assert hash(job_) == hash(job_b)
        assert job_.isfile("hello.txt")
        assert job_.document["a"] == 0

    def test_job_clone(self):
        root = self._tmp_dir.name
        project_a = signac.init_project("ProjectA", os.path.join(root, "a"))
        project_b = signac.init_project("ProjectB", os.path.join(root, "b"))
        job_a = project_a.open_job(dict(a=0))
        assert job_a not in project_a
        assert job_a not in project_b
        with job_a:
            job_a.document["a"] = 0
            with open("hello.txt", "w") as file:
                file.write("world!")
        assert job_a in project_a
        assert job_a not in project_b
        job_b = project_b.clone(job_a)
        assert job_a in project_a
        assert job_a in project_b
        assert job_b in project_a
        assert job_b in project_b
        assert job_a.document == job_b.document
        assert job_a.isfile("hello.txt")
        assert job_b.isfile("hello.txt")
        with pytest.raises(DestinationExistsError):
            project_b.clone(job_a)
        try:
            project_b.clone(job_a)
        except DestinationExistsError as error:
            assert error.destination != job_a
            assert error.destination == job_b

    def test_schema_init(self):
        s = ProjectSchema()
        assert len(s) == 0
        assert not s

    def test_schema(self):
        for i in range(10):
            self.project.open_job(
                {
                    "const": 0,
                    "const2": {"const3": 0},
                    "a": i,
                    "b": {"b2": i},
                    "c": [i if i % 2 else None, 0, 0],
                    "d": [[i, 0, 0]],
                    "e": {"e2": [i, 0, 0]} if i % 2 else 0,  # heterogeneous!
                    "f": {"f2": [[i, 0, 0]]},
                }
            ).init()

        s = self.project.detect_schema()
        assert len(s) == 9
        for k in "const", "const2.const3", "a", "b.b2", "c", "d", "e.e2", "f.f2":
            assert k in s
            assert k.split(".") in s
            # The following calls should not error out.
            s[k]
            s[k.split(".")]
        repr(s)
        assert s.format() == str(s)
        s = self.project.detect_schema(exclude_const=True)
        assert len(s) == 7
        assert "const" not in s
        assert ("const2", "const3") not in s
        assert "const2.const3" not in s
        assert type not in s["e"]

    def test_schema_subset(self):
        for i in range(5):
            self.project.open_job(dict(a=i)).init()
        s_sub = self.project.detect_schema()
        for i in range(10):
            self.project.open_job(dict(a=i)).init()

        assert s_sub != self.project.detect_schema()
        s = self.project.detect_schema(subset=self.project.find_jobs({"a.$lt": 5}))
        assert s == s_sub
        s = self.project.detect_schema(
            subset=[job.id for job in self.project.find_jobs({"a.$lt": 5})]
        )
        assert s == s_sub

    def test_schema_eval(self):
        for i in range(10):
            for j in range(10):
                self.project.open_job(dict(a=i, b=j)).init()
        s = self.project.detect_schema()
        assert s == s(self.project)
        assert s == s([job.sp for job in self.project])
        # Check that it works with iterables that can only be consumed once
        assert s == s(job.sp for job in self.project)

    def test_schema_difference(self):
        def get_sp(i):
            return {
                "const": 0,
                "const2": {"const3": 0},
                "a": i,
                "b": {"b2": i},
                "c": [i, 0, 0],
                "d": [[i, 0, 0]],
                "e": {"e2": [i, 0, 0]},
                "f": {"f2": [[i, 0, 0]]},
            }

        for i in range(10):
            self.project.open_job(get_sp(i)).init()

        s = self.project.detect_schema()
        s2 = self.project.detect_schema()
        s3 = self.project.detect_schema(exclude_const=True)
        s4 = self.project.detect_schema(exclude_const=True)

        assert len(s) == 8
        assert len(s2) == 8
        assert len(s3) == 6
        assert len(s4) == 6

        assert s == s2
        assert s != s3
        assert s != s4
        assert s3 == s4

        assert len(s.difference(s3)) == len(s) - len(s3)
        self.project.open_job(get_sp(11)).init()
        s_ = self.project.detect_schema()
        s3_ = self.project.detect_schema(exclude_const=True)

        assert s != s_
        assert s3 != s3_
        assert s.difference(s_) == s3.difference(s3_)
        assert len(s.difference(s_, ignore_values=True)) == 0
        assert len(s3.difference(s3_, ignore_values=True)) == 0

    def test_schema_format(self):
        for i in range(10):
            self.project.open_job(
                {
                    "const": 0,
                    "a": i,
                    "b": {"b2": i},
                    "c": {"c2": {"c3": {"c4": {"c5": [[i, 0, 0]]}}}},
                }
            ).init()

        s = self.project.detect_schema()
        s_format1 = s.format()
        s_format2 = s.format(depth=2)

        assert S_FORMAT1 == s_format1
        assert S_FORMAT2 == s_format2

    def test_jobs_groupby(self):
        def get_sp(i):
            return {"a": i, "b": i % 2, "c": i % 3}

        for i in range(12):
            self.project.open_job(get_sp(i)).init()

        for k, g in self.project.groupby("a"):
            assert len(list(g)) == 1
            for job in list(g):
                assert job.sp["a"] == k
        for k, g in self.project.groupby("b"):
            assert len(list(g)) == 6
            for job in list(g):
                assert job.sp["b"] == k
        assert len(list(self.project.groupby("d"))) == 0
        for k, g in self.project.groupby("d", default=-1):
            assert k == -1
            assert len(list(g)) == len(self.project)
        for k, g in self.project.groupby(("b", "c")):
            assert len(list(g)) == 2
            for job in list(g):
                assert job.sp["b"] == k[0]
                assert job.sp["c"] == k[1]
        for k, g in self.project.groupby(lambda job: job.sp["a"] % 4):
            assert len(list(g)) == 3
            for job in list(g):
                assert job.sp["a"] % 4 == k
        for k, g in self.project.groupby(lambda job: str(job)):
            assert len(list(g)) == 1
            for job in list(g):
                assert str(job) == k
        group_count = 0
        for k, g in self.project.groupby():
            assert len(list(g)) == 1
            group_count = group_count + 1
            for job in list(g):
                assert str(job) == k
        assert group_count == len(list(self.project.find_jobs()))

        self.project.open_job({"a": 20}).init()
        for k, g in self.project.groupby("b"):
            assert len(list(g)) == 6
            for job in list(g):
                assert job.sp["b"] == k
        for k, g in self.project.groupby(("b", "c")):
            assert len(list(g)) == 2
            for job in list(g):
                assert job.sp["b"] == k[0]
                assert job.sp["c"] == k[1]

    def test_jobs_groupbydoc(self):
        def get_doc(i):
            return {"a": i, "b": i % 2, "c": i % 3}

        for i in range(12):
            job = self.project.open_job({"i": i})
            job.init()
            job.document = get_doc(i)

        for k, g in self.project.groupbydoc("a"):
            assert len(list(g)) == 1
            for job in list(g):
                assert job.document["a"] == k
        for k, g in self.project.groupbydoc("b"):
            assert len(list(g)) == 6
            for job in list(g):
                assert job.document["b"] == k
        with pytest.raises(KeyError):
            for k, g in self.project.groupbydoc("d"):
                pass
        for k, g in self.project.groupbydoc("d", default=-1):
            assert k == -1
            assert len(list(g)) == len(self.project)
        for k, g in self.project.groupbydoc(("b", "c")):
            assert len(list(g)) == 2
            for job in list(g):
                assert job.document["b"] == k[0]
                assert job.document["c"] == k[1]
        for k, g in self.project.groupbydoc(lambda doc: doc["a"] % 4):
            assert len(list(g)) == 3
            for job in list(g):
                assert job.document["a"] % 4 == k
        for k, g in self.project.groupbydoc(lambda doc: str(doc)):
            assert len(list(g)) == 1
            for job in list(g):
                assert str(job.document) == k
        group_count = 0
        for k, g in self.project.groupbydoc():
            assert len(list(g)) == 1
            group_count = group_count + 1
            for job in list(g):
                assert str(job) == k
        assert group_count == len(list(self.project.find_jobs()))

    def test_temp_project(self):
        with self.project.temporary_project() as tmp_project:
            assert len(tmp_project) == 0
            tmp_root_dir = tmp_project.root_directory()
            assert os.path.isdir(tmp_root_dir)
            for i in range(10):  # init some jobs
                tmp_project.open_job(dict(a=i)).init()
            assert len(tmp_project) == 10
        assert not os.path.isdir(tmp_root_dir)

    def test_access_module(self):
        with deprecated_in_version("1.5"):
            self.project.create_access_module()


class TestProjectExportImport(TestProjectBase):
    def test_export(self):
        prefix_data = os.path.join(self._tmp_dir.name, "data")
        for i in range(10):
            self.project.open_job(dict(a=i)).init()
        ids_before_export = {job.id for job in self.project.find_jobs()}
        self.project.export_to(target=prefix_data)
        assert len(self.project) == 10
        assert len(os.listdir(prefix_data)) == 1
        assert len(os.listdir(os.path.join(prefix_data, "a"))) == 10
        for i in range(10):
            assert os.path.isdir(os.path.join(prefix_data, "a", str(i)))
        assert ids_before_export == {job.id for job in self.project.find_jobs()}

    def test_export_single_job(self):
        prefix_data = os.path.join(self._tmp_dir.name, "data")
        for i in range(1):
            self.project.open_job(dict(a=i)).init()

        ids_before_export = {job.id for job in self.project.find_jobs()}
        self.project.export_to(target=prefix_data)
        assert len(self.project) == 1
        assert len(os.listdir(prefix_data)) == 1
        assert ids_before_export == {job.id for job in self.project.find_jobs()}

    def test_export_custom_path_function(self):
        prefix_data = os.path.join(self._tmp_dir.name, "data")
        for i in range(10):
            self.project.open_job(dict(a=i)).init()
        ids_before_export = {job.id for job in self.project.find_jobs()}

        with pytest.raises(RuntimeError):
            self.project.export_to(target=prefix_data, path=lambda job: "non_unique")

        self.project.export_to(
            target=prefix_data, path=lambda job: os.path.join("my_a", str(job.sp.a))
        )

        assert len(self.project) == 10
        assert len(os.listdir(prefix_data)) == 1
        assert len(os.listdir(os.path.join(prefix_data, "my_a"))) == 10
        for i in range(10):
            assert os.path.isdir(os.path.join(prefix_data, "my_a", str(i)))
        assert ids_before_export == {job.id for job in self.project.find_jobs()}

    def test_export_custom_path_string_modify_tree_flat(self):
        prefix_data = os.path.join(self._tmp_dir.name, "data")
        for a_value in range(10):
            for b_value in range(2):
                for c_value in range(2):
                    for d_value in range(2):
                        self.project.open_job(
                            dict(a=a_value, b=b_value, c=c_value, d=d_value)
                        ).init()
        ids_before_export = {job.id for job in self.project.find_jobs()}

        with pytest.raises(RuntimeError):
            self.project.export_to(target=prefix_data, path="non_unique")

        self.project.export_to(
            target=prefix_data, path=os.path.join("a", "{a}", "b", "{b}", "{{auto:_}}")
        )

        assert len(self.project) == 80
        assert len(os.listdir(prefix_data)) == 1
        assert len(os.listdir(os.path.join(prefix_data, "a"))) == 10
        for a_value in range(10):
            for b_value in range(2):
                for c_value in range(2):
                    for d_value in range(2):
                        assert os.path.isdir(
                            os.path.join(
                                prefix_data,
                                "a",
                                str(a_value),
                                "b",
                                str(b_value),
                                "c_%d_d_%d" % (c_value, d_value),
                            )
                        )
        assert ids_before_export == {job.id for job in self.project.find_jobs()}

    def test_export_custom_path_string_modify_tree_tree(self):
        prefix_data = os.path.join(self._tmp_dir.name, "data")
        for a_value in range(10):
            for b_value in range(2):
                for c_value in range(2):
                    for d_value in range(2):
                        self.project.open_job(
                            dict(a=a_value, b=b_value, c=c_value, d=d_value)
                        ).init()
        ids_before_export = {job.id for job in self.project.find_jobs()}

        with pytest.raises(RuntimeError):
            self.project.export_to(target=prefix_data, path="non_unique")

        self.project.export_to(
            target=prefix_data, path=os.path.join("c", "{c}", "b", "{b}", "{{auto}}")
        )

        assert len(self.project) == 80
        assert len(os.listdir(prefix_data)) == 1
        # self.assertEqual(len(os.listdir(os.path.join(prefix_data, 'a'))), 10)
        for a_value in range(10):
            for b_value in range(2):
                for c_value in range(2):
                    for d_value in range(2):
                        assert os.path.isdir(
                            os.path.join(
                                prefix_data,
                                "c",
                                str(c_value),
                                "b",
                                str(b_value),
                                "d",
                                str(d_value),
                                "a",
                                str(a_value),
                            )
                        )
        assert ids_before_export == {job.id for job in self.project.find_jobs()}

    def test_export_custom_path_string_modify_flat_flat(self):
        prefix_data = os.path.join(self._tmp_dir.name, "data")
        for a_value in range(10):
            for b_value in range(2):
                for c_value in range(2):
                    for d_value in range(2):
                        self.project.open_job(
                            dict(a=a_value, b=b_value, c=c_value, d=d_value)
                        ).init()
        ids_before_export = {job.id for job in self.project.find_jobs()}

        with pytest.raises(RuntimeError):
            self.project.export_to(target=prefix_data, path="non_unique")

        self.project.export_to(target=prefix_data, path="c_{c}_b_{b}/{{auto:_}}")

        assert len(self.project) == 80
        assert len(os.listdir(prefix_data)) == 4
        # self.assertEqual(len(os.listdir(os.path.join(prefix_data, 'a'))), 10)
        for a_value in range(10):
            for b_value in range(2):
                for c_value in range(2):
                    for d_value in range(2):
                        assert os.path.isdir(
                            os.path.join(
                                prefix_data,
                                "c_%d_b_%d" % (c_value, b_value),
                                "d_%d_a_%d" % (d_value, a_value),
                            )
                        )
        assert ids_before_export == {job.id for job in self.project.find_jobs()}

    def test_export_custom_path_string_modify_flat_tree(self):
        prefix_data = os.path.join(self._tmp_dir.name, "data")
        for a_value in range(10):
            for b_value in range(2):
                for c_value in range(2):
                    for d_value in range(2):
                        self.project.open_job(
                            dict(a=a_value, b=b_value, c=c_value, d=d_value)
                        ).init()
        ids_before_export = {job.id for job in self.project.find_jobs()}

        with pytest.raises(RuntimeError):
            self.project.export_to(target=prefix_data, path="non_unique")

        self.project.export_to(target=prefix_data, path="c_{c}_b_{b}/{{auto}}")

        assert len(self.project) == 80
        assert len(os.listdir(prefix_data)) == 4
        # self.assertEqual(len(os.listdir(os.path.join(prefix_data, 'a'))), 10)
        for a_value in range(10):
            for b_value in range(2):
                for c_value in range(2):
                    for d_value in range(2):
                        assert os.path.isdir(
                            os.path.join(
                                prefix_data,
                                "c_%d_b_%d/d/%d/a/%d"
                                % (c_value, b_value, d_value, a_value),
                            )
                        )
        assert ids_before_export == {job.id for job in self.project.find_jobs()}

    def test_export_custom_path_string(self):
        prefix_data = os.path.join(self._tmp_dir.name, "data")
        for i in range(10):
            self.project.open_job(dict(a=i)).init()
        ids_before_export = {job.id for job in self.project.find_jobs()}

        with pytest.raises(RuntimeError):
            self.project.export_to(target=prefix_data, path="non_unique")

        self.project.export_to(
            target=prefix_data, path="my_a/{job.sp.a}"
        )  # why not jus {a}

        assert len(self.project) == 10
        assert len(os.listdir(prefix_data)) == 1
        assert len(os.listdir(os.path.join(prefix_data, "my_a"))) == 10
        for i in range(10):
            assert os.path.isdir(os.path.join(prefix_data, "my_a", str(i)))
        assert ids_before_export == {job.id for job in self.project.find_jobs()}

    def test_export_move(self):
        prefix_data = os.path.join(self._tmp_dir.name, "data")
        for i in range(10):
            self.project.open_job(dict(a=i)).init()
        ids_before_export = {job.id for job in self.project.find_jobs()}

        self.project.export_to(target=prefix_data, copytree=os.replace)
        assert len(self.project) == 0
        assert len(os.listdir(prefix_data)) == 1
        assert len(os.listdir(os.path.join(prefix_data, "a"))) == 10
        for i in range(10):
            assert os.path.isdir(os.path.join(prefix_data, "a", str(i)))
        assert len(self.project.import_from(origin=prefix_data)) == 10
        assert ids_before_export == {job.id for job in self.project.find_jobs()}

    def test_export_custom_path_function_move(self):
        prefix_data = os.path.join(self._tmp_dir.name, "data")
        for i in range(10):
            self.project.open_job(dict(a=i)).init()
        ids_before_export = {job.id for job in self.project.find_jobs()}

        with pytest.raises(RuntimeError):
            self.project.export_to(
                target=prefix_data, path=lambda job: "non_unique", copytree=os.replace
            )

        self.project.export_to(
            target=prefix_data,
            path=lambda job: os.path.join("my_a", str(job.sp.a)),
            copytree=os.replace,
        )

        assert len(self.project) == 0
        assert len(os.listdir(prefix_data)) == 1
        assert len(os.listdir(os.path.join(prefix_data, "my_a"))) == 10
        for i in range(10):
            assert os.path.isdir(os.path.join(prefix_data, "my_a", str(i)))
        assert len(self.project.import_from(origin=prefix_data)) == 10
        assert ids_before_export == {job.id for job in self.project.find_jobs()}

    def test_export_import_tarfile(self):
        target = os.path.join(self._tmp_dir.name, "data.tar")
        for i in range(10):
            self.project.open_job(dict(a=i)).init()
        ids_before_export = {job.id for job in self.project.find_jobs()}

        self.project.export_to(target=target)
        assert len(self.project) == 10
        with TarFile(name=target) as tarfile:
            for i in range(10):
                assert f"a/{i}" in tarfile.getnames()
        os.replace(self.project.workspace(), self.project.workspace() + "~")
        assert len(self.project) == 0
        self.project.import_from(origin=target)
        assert len(self.project) == 10
        assert ids_before_export == {job.id for job in self.project.find_jobs()}

    def test_export_import_tarfile_zipped_longname(self):
        """Test the behavior of tarfile export when the path is >100 chars."""
        target = os.path.join(self._tmp_dir.name, "data.tar.gz")
        val_length = 100
        self.project.open_job(dict(a="1" * val_length)).init()
        self.project.open_job(dict(a="2" * val_length)).init()
        self.project.export_to(target=target)
        # Jobs are always copied, not moved, when writing to a tarfile, so we
        # must remove them manually to ensure that they're regenerated.
        for job in self.project:
            job.remove()
        self.project.import_from(origin=target)
        assert len(self.project) == 2

    def test_export_import_tarfile_zipped(self):
        target = os.path.join(self._tmp_dir.name, "data.tar.gz")
        for i in range(10):
            with self.project.open_job(dict(a=i)) as job:
                os.makedirs(job.fn("sub-dir"))
                with open(
                    job.fn(os.path.join("sub-dir", "signac_statepoint.json")), "w"
                ) as file:
                    file.write(json.dumps({"foo": 0}))
        ids_before_export = {job.id for job in self.project.find_jobs()}
        self.project.export_to(target=target)
        assert len(self.project) == 10
        with TarFile.open(name=target, mode="r:gz") as tarfile:
            for i in range(10):
                assert f"a/{i}" in tarfile.getnames()
                assert f"a/{i}/sub-dir/signac_statepoint.json" in tarfile.getnames()
        os.replace(self.project.workspace(), self.project.workspace() + "~")
        assert len(self.project) == 0
        self.project.import_from(origin=target)
        assert len(self.project) == 10
        assert ids_before_export == {job.id for job in self.project.find_jobs()}

        for job in self.project:
            assert job.isfile(os.path.join("sub-dir", "signac_statepoint.json"))

    def test_export_import_zipfile(self):
        target = os.path.join(self._tmp_dir.name, "data.zip")
        for i in range(10):
            with self.project.open_job(dict(a=i)) as job:
                os.makedirs(job.fn("sub-dir"))
                with open(
                    job.fn(os.path.join("sub-dir", "signac_statepoint.json")), "w"
                ) as file:
                    file.write(json.dumps({"foo": 0}))
        ids_before_export = {job.id for job in self.project.find_jobs()}
        self.project.export_to(target=target)
        assert len(self.project) == 10
        with ZipFile(target) as zipfile:
            for i in range(10):
                assert f"a/{i}/signac_statepoint.json" in zipfile.namelist()
                assert f"a/{i}/sub-dir/signac_statepoint.json" in zipfile.namelist()
        os.replace(self.project.workspace(), self.project.workspace() + "~")
        assert len(self.project) == 0
        self.project.import_from(origin=target)
        assert len(self.project) == 10
        assert ids_before_export == {job.id for job in self.project.find_jobs()}
        for job in self.project:
            assert job.isfile(os.path.join("sub-dir", "signac_statepoint.json"))

    def test_export_import(self):
        prefix_data = os.path.join(self._tmp_dir.name, "data")
        for i in range(10):
            self.project.open_job(dict(a=i)).init()
        ids_before_export = {job.id for job in self.project.find_jobs()}
        self.project.export_to(target=prefix_data, copytree=os.replace)
        assert len(self.project.import_from(prefix_data)) == 10
        assert ids_before_export == {job.id for job in self.project.find_jobs()}

    def test_export_import_conflict(self):
        prefix_data = os.path.join(self._tmp_dir.name, "data")
        for i in range(10):
            self.project.open_job(dict(a=i)).init()
        ids_before_export = {job.id for job in self.project.find_jobs()}
        self.project.export_to(target=prefix_data)
        with pytest.raises(DestinationExistsError):
            assert len(self.project.import_from(prefix_data)) == 10
        assert ids_before_export == {job.id for job in self.project.find_jobs()}

    def test_export_import_conflict_synced(self):
        prefix_data = os.path.join(self._tmp_dir.name, "data")
        for i in range(10):
            self.project.open_job(dict(a=i)).init()
        ids_before_export = {job.id for job in self.project.find_jobs()}
        self.project.export_to(target=prefix_data)
        with pytest.raises(DestinationExistsError):
            assert len(self.project.import_from(prefix_data)) == 10
        with self.project.temporary_project() as tmp_project:
            assert len(tmp_project.import_from(prefix_data)) == 10
            assert len(tmp_project) == 10
            self.project.sync(tmp_project)
        assert ids_before_export == {job.id for job in self.project.find_jobs()}
        assert len(self.project.import_from(prefix_data, sync=True)) == 10
        assert ids_before_export == {job.id for job in self.project.find_jobs()}

    def test_export_import_conflict_synced_with_args(self):
        prefix_data = os.path.join(self._tmp_dir.name, "data")
        for i in range(10):
            self.project.open_job(dict(a=i)).init()
        ids_before_export = {job.id for job in self.project.find_jobs()}
        self.project.export_to(target=prefix_data)
        with pytest.raises(DestinationExistsError):
            assert len(self.project.import_from(prefix_data)) == 10

        selection = list(self.project.find_jobs(dict(a=0)))
        os.replace(self.project.workspace(), self.project.workspace() + "~")
        assert len(self.project) == 0
        assert (
            len(self.project.import_from(prefix_data, sync=dict(selection=selection)))
            == 10
        )
        assert len(self.project) == 1
        assert len(self.project.find_jobs(dict(a=0))) == 1
        assert next(iter(self.project.find_jobs())).id in ids_before_export

    def test_export_import_schema_callable(self):
        def my_schema(path):
            re_sep = re.escape(os.path.sep)
            m = re.match(r".*" + re_sep + "a" + re_sep + r"(?P<a>\d+)$", path)
            if m:
                return dict(a=int(m.groupdict()["a"]))

        prefix_data = os.path.join(self._tmp_dir.name, "data")
        for i in range(10):
            self.project.open_job(dict(a=i)).init()
        ids_before_export = {job.id for job in self.project.find_jobs()}
        self.project.export_to(target=prefix_data, copytree=os.replace)
        assert len(self.project.import_from(prefix_data, schema=my_schema)) == 10
        assert ids_before_export == {job.id for job in self.project.find_jobs()}

    def test_export_import_schema_callable_non_unique(self):
        def my_schema_non_unique(path):
            re_sep = re.escape(os.path.sep)
            m = re.match(r".*" + re_sep + "a" + re_sep + r"(?P<a>\d+)$", path)
            if m:
                return dict(a=0)

        prefix_data = os.path.join(self._tmp_dir.name, "data")
        for i in range(10):
            self.project.open_job(dict(a=i)).init()
        self.project.export_to(target=prefix_data, copytree=os.replace)
        with pytest.raises(RuntimeError):
            self.project.import_from(prefix_data, schema=my_schema_non_unique)

    def test_export_import_simple_path(self):
        prefix_data = os.path.join(self._tmp_dir.name, "data")
        for i in range(10):
            self.project.open_job(dict(a=i)).init()
        ids_before_export = {job.id for job in self.project.find_jobs()}
        self.project.export_to(target=prefix_data, copytree=os.replace)
        assert len(self.project) == 0
        assert len(os.listdir(prefix_data)) == 1
        assert len(os.listdir(os.path.join(prefix_data, "a"))) == 10
        for i in range(10):
            assert os.path.isdir(os.path.join(prefix_data, "a", str(i)))
        with pytest.raises(StatepointParsingError):
            self.project.import_from(origin=prefix_data, schema="a/{b:int}")
        assert len(self.project.import_from(prefix_data)) == 10
        assert len(self.project) == 10
        assert ids_before_export == {job.id for job in self.project.find_jobs()}

    def test_export_import_simple_path_nested_with_schema(self):
        prefix_data = os.path.join(self._tmp_dir.name, "data")
        for i in range(10):
            self.project.open_job(dict(a=dict(b=dict(c=i)))).init()
        ids_before_export = {job.id for job in self.project.find_jobs()}
        self.project.export_to(target=prefix_data, copytree=os.replace)
        assert len(self.project) == 0
        assert len(os.listdir(prefix_data)) == 1
        assert len(os.listdir(os.path.join(prefix_data, "a.b.c"))) == 10
        for i in range(10):
            assert os.path.isdir(os.path.join(prefix_data, "a.b.c", str(i)))
        with pytest.raises(StatepointParsingError):
            self.project.import_from(origin=prefix_data, schema="a.b.c/{a.b:int}")
        assert (
            len(
                self.project.import_from(origin=prefix_data, schema="a.b.c/{a.b.c:int}")
            )
            == 10
        )
        assert len(self.project) == 10
        assert ids_before_export == {job.id for job in self.project.find_jobs()}

    def test_export_import_simple_path_with_float(self):
        prefix_data = os.path.join(self._tmp_dir.name, "data")
        for i in range(10):
            self.project.open_job(dict(a=float(i))).init()
        ids_before_export = {job.id for job in self.project.find_jobs()}
        self.project.export_to(target=prefix_data, copytree=os.replace)
        assert len(self.project) == 0
        assert len(os.listdir(prefix_data)) == 1
        assert len(os.listdir(os.path.join(prefix_data, "a"))) == 10
        for i in range(10):
            assert os.path.isdir(os.path.join(prefix_data, "a", str(float(i))))
        assert len(self.project.import_from(prefix_data)) == 10
        assert len(self.project) == 10
        assert ids_before_export == {job.id for job in self.project.find_jobs()}

    def test_export_import_complex_path(self):
        prefix_data = os.path.join(self._tmp_dir.name, "data")
        sp_0 = [{"a": i, "b": i % 3} for i in range(5)]
        sp_1 = [{"a": i, "b": i % 3, "c": {"a": i, "b": 0}} for i in range(5)]
        sp_2 = [
            {"a": i, "b": i % 3, "c": {"a": i, "b": 0, "c": {"a": i, "b": 0}}}
            for i in range(5)
        ]
        statepoints = sp_0 + sp_1 + sp_2
        for sp in statepoints:
            self.project.open_job(sp).init()
        ids_before_export = {job.id for job in self.project.find_jobs()}
        self.project.export_to(target=prefix_data, copytree=os.replace)
        assert len(self.project) == 0
        self.project.import_from(prefix_data)
        assert len(self.project) == len(statepoints)
        assert ids_before_export == {job.id for job in self.project.find_jobs()}

    def test_export_import_simple_path_schema_from_path(self):
        prefix_data = os.path.join(self._tmp_dir.name, "data")
        for i in range(10):
            self.project.open_job(dict(a=i)).init()
        ids_before_export = {job.id for job in self.project.find_jobs()}
        self.project.export_to(target=prefix_data, copytree=os.replace)
        assert len(self.project) == 0
        assert len(os.listdir(prefix_data)) == 1
        assert len(os.listdir(os.path.join(prefix_data, "a"))) == 10
        for i in range(10):
            assert os.path.isdir(os.path.join(prefix_data, "a", str(i)))
        ret = self.project.import_from(origin=prefix_data, schema="a/{a:int}")
        assert len(ret) == 10
        assert ids_before_export == {job.id for job in self.project.find_jobs()}

    def test_export_import_simple_path_schema_from_path_float(self):
        prefix_data = os.path.join(self._tmp_dir.name, "data")
        for i in range(10):
            self.project.open_job(dict(a=float(i))).init()
        ids_before_export = {job.id for job in self.project.find_jobs()}
        self.project.export_to(target=prefix_data, copytree=os.replace)
        assert len(self.project) == 0
        assert len(os.listdir(prefix_data)) == 1
        assert len(os.listdir(os.path.join(prefix_data, "a"))) == 10
        for i in range(10):
            assert os.path.isdir(os.path.join(prefix_data, "a", str(float(i))))
        ret = self.project.import_from(origin=prefix_data, schema="a/{a:int}")
        assert len(ret) == 0  # should not match
        ret = self.project.import_from(origin=prefix_data, schema="a/{a:float}")
        assert len(ret) == 10
        assert ids_before_export == {job.id for job in self.project.find_jobs()}

    def test_export_import_complex_path_nested_schema_from_path(self):
        prefix_data = os.path.join(self._tmp_dir.name, "data")
        statepoints = [{"a": i, "b": {"c": i % 3}} for i in range(5)]
        for sp in statepoints:
            self.project.open_job(sp).init()
        ids_before_export = {job.id for job in self.project.find_jobs()}
        self.project.export_to(target=prefix_data, copytree=os.replace)
        assert len(self.project) == 0
        self.project.import_from(origin=prefix_data, schema="b.c/{b.c:int}/a/{a:int}")
        assert len(self.project) == len(statepoints)
        assert ids_before_export == {job.id for job in self.project.find_jobs()}

    def test_import_own_project(self):
        for i in range(10):
            self.project.open_job(dict(a=i)).init()
        ids_before_export = {job.id for job in self.project.find_jobs()}
        self.project.import_from(origin=self.project.workspace())
        assert ids_before_export == {job.id for job in self.project.find_jobs()}
        with self.project.temporary_project() as tmp_project:
            tmp_project.import_from(origin=self.project.workspace())
            assert ids_before_export == {job.id for job in self.project.find_jobs()}
            assert len(tmp_project) == len(self.project)


VALID_SP_VALUES = [None, 0, 1, 0.0, 1.0, True, False, [0, 1, 2], [0, 1.0, False]]


def add_jobs_homogeneous(project, num_jobs):
    # Add jobs with many different state points
    for i in range(num_jobs):
        project.open_job({f"{i}_{j}": v for j, v in enumerate(VALID_SP_VALUES)}).init()


def add_jobs_heterogeneous(project, num_jobs):
    # Add jobs with many different state points
    for i in range(num_jobs):
        for v in VALID_SP_VALUES:
            project.open_job(dict(a=v)).init()


project_repr_generators = [
    (add_jobs_homogeneous, 0),
    (add_jobs_homogeneous, 10),
    (add_jobs_homogeneous, 200),
    (add_jobs_heterogeneous, 0),
    (add_jobs_heterogeneous, 10),
    (add_jobs_heterogeneous, 200),
]


class TestProjectRepresentation(TestProjectBase):

    num_few_jobs = 10
    num_many_jobs = 200

    @pytest.mark.parametrize("project_generator,num_jobs", project_repr_generators)
    def test_project_repr_methods(self, project_generator, num_jobs):
        project_generator(self.project, num_jobs)
        assert len(str(self.project)) > 0
        assert "project" in str(self.project)
        assert len(repr(self.project)) > 0
        assert eval(repr(self.project)) == self.project
        for use_pandas in (True, False):
            type(self.project)._use_pandas_for_html_repr = use_pandas
            if use_pandas and not PANDAS:
                raise pytest.skip("requires use_pandas")
            self.project._repr_html_()

    @pytest.mark.parametrize("project_generator,num_jobs", project_repr_generators)
    def test_JobsCursor_repr_methods(self, project_generator, num_jobs):
        project_generator(self.project, num_jobs)
        for filter_ in (None,):
            assert len(str(self.project.find_jobs(filter_))) > 0
            assert len(repr(self.project.find_jobs(filter_))) > 0
            q = self.project.find_jobs(filter_)
            assert eval(repr(q)) == q
            for use_pandas in (True, False):
                type(self.project)._use_pandas_for_html_repr = use_pandas
                if use_pandas and not PANDAS:
                    raise pytest.skip("requires use_pandas")
                self.project.find_jobs(filter_)._repr_html_()

    @pytest.mark.parametrize("project_generator,num_jobs", project_repr_generators)
    def test_Schema_repr_methods(self, project_generator, num_jobs):
        project_generator(self.project, num_jobs)
        schema = self.project.detect_schema()
        assert len(str(schema)) > 0
        assert len(repr(schema)) > 0
        schema._repr_html_()


class TestLinkedViewProject(TestProjectBase):
    @pytest.mark.skipif(WINDOWS, reason="Linked views unsupported on Windows.")
    def test_create_linked_view(self):
        def clean(filter=None):
            """Helper function for wiping out views"""
            for job in self.project.find_jobs(filter):
                job.remove()
            self.project.create_linked_view(prefix=view_prefix)

        sp_0 = [{"a": i, "b": i % 3} for i in range(5)]
        sp_1 = [{"a": i, "b": i % 3, "c": {"a": i, "b": 0}} for i in range(5)]
        sp_2 = [
            {"a": i, "b": i % 3, "c": {"a": i, "b": 0, "c": {"a": i, "b": 0}}}
            for i in range(5)
        ]
        statepoints = sp_0 + sp_1 + sp_2
        view_prefix = os.path.join(self._tmp_pr, "view")
        # empty project
        self.project.create_linked_view(prefix=view_prefix)
        # one job
        self.project.open_job(statepoints[0]).init()
        self.project.create_linked_view(prefix=view_prefix)
        # more jobs
        for sp in statepoints:
            self.project.open_job(sp).init()
        self.project.create_linked_view(prefix=view_prefix)
        assert os.path.isdir(view_prefix)
        all_links = list(_find_all_links(view_prefix))
        dst = set(
            map(
                lambda l: os.path.realpath(os.path.join(view_prefix, l, "job")),
                all_links,
            )
        )
        src = set(
            map(lambda j: os.path.realpath(j.workspace()), self.project.find_jobs())
        )
        assert len(all_links) == self.project.num_jobs()
        self.project.create_linked_view(prefix=view_prefix)
        all_links = list(_find_all_links(view_prefix))
        assert len(all_links) == self.project.num_jobs()
        dst = set(
            map(
                lambda l: os.path.realpath(os.path.join(view_prefix, l, "job")),
                all_links,
            )
        )
        src = set(
            map(lambda j: os.path.realpath(j.workspace()), self.project.find_jobs())
        )
        assert src == dst
        # update with subset
        job_subset = self.project.find_jobs({"b": 0})
        id_subset = [job.id for job in job_subset]

        bad_index = [dict(_id=i) for i in range(3)]
        with pytest.raises(ValueError):
            self.project.create_linked_view(
                prefix=view_prefix, job_ids=id_subset, index=bad_index
            )

        self.project.create_linked_view(prefix=view_prefix, job_ids=id_subset)
        all_links = list(_find_all_links(view_prefix))
        assert len(all_links) == len(id_subset)
        dst = set(
            map(
                lambda l: os.path.realpath(os.path.join(view_prefix, l, "job")),
                all_links,
            )
        )
        src = set(map(lambda j: os.path.realpath(j.workspace()), job_subset))
        assert src == dst
        # some jobs removed
        clean({"b": 0})
        all_links = list(_find_all_links(view_prefix))
        assert len(all_links) == self.project.num_jobs()
        dst = set(
            map(
                lambda l: os.path.realpath(os.path.join(view_prefix, l, "job")),
                all_links,
            )
        )
        src = set(
            map(lambda j: os.path.realpath(j.workspace()), self.project.find_jobs())
        )
        assert src == dst
        # all jobs removed
        clean()
        all_links = list(_find_all_links(view_prefix))
        assert len(all_links) == self.project.num_jobs()
        dst = set(
            map(
                lambda l: os.path.realpath(os.path.join(view_prefix, l, "job")),
                all_links,
            )
        )
        src = set(
            map(lambda j: os.path.realpath(j.workspace()), self.project.find_jobs())
        )
        assert src == dst

    @pytest.mark.skipif(WINDOWS, reason="Linked views unsupported on Windows.")
    def test_create_linked_view_homogeneous_schema_tree(self):
        view_prefix = os.path.join(self._tmp_pr, "view")
        a_vals = range(10)
        b_vals = range(3, 8)
        c_vals = ["foo", "bar", "baz"]
        for a in a_vals:
            for b in b_vals:
                for c in c_vals:
                    sp = {"a": a, "b": b, "c": c}
                    self.project.open_job(sp).init()
        self.project.create_linked_view(prefix=view_prefix)

        for a in a_vals:
            for b in b_vals:
                for c in c_vals:
                    sp = {"a": a, "b": b, "c": c}
                    assert os.path.isdir(
                        os.path.join(
                            view_prefix,
                            "c",
                            str(sp["c"]),
                            "b",
                            str(sp["b"]),
                            "a",
                            str(sp["a"]),
                            "job",
                        )
                    )

    @pytest.mark.skipif(WINDOWS, reason="Linked views unsupported on Windows.")
    def test_create_linked_view_homogeneous_schema_tree_tree(self):
        view_prefix = os.path.join(self._tmp_pr, "view")
        a_vals = range(10)
        b_vals = range(3, 8)
        c_vals = ["foo", "bar", "baz"]
        for a in a_vals:
            for b in b_vals:
                for c in c_vals:
                    sp = {"a": a, "b": b, "c": c}
                    self.project.open_job(sp).init()
        self.project.create_linked_view(prefix=view_prefix, path="a/{a}/{{auto}}")

        for a in a_vals:
            for b in b_vals:
                for c in c_vals:
                    sp = {"a": a, "b": b, "c": c}
                    assert os.path.isdir(
                        os.path.join(
                            view_prefix,
                            "a",
                            str(sp["a"]),
                            "c",
                            str(sp["c"]),
                            "b",
                            str(sp["b"]),
                            "job",
                        )
                    )

    @pytest.mark.skipif(WINDOWS, reason="Linked views unsupported on Windows.")
    def test_create_linked_view_homogeneous_schema_tree_flat(self):
        view_prefix = os.path.join(self._tmp_pr, "view")
        a_vals = range(10)
        b_vals = range(3, 8)
        c_vals = ["foo", "bar", "baz"]
        for a in a_vals:
            for b in b_vals:
                for c in c_vals:
                    sp = {"a": a, "b": b, "c": c}
                    self.project.open_job(sp).init()
        self.project.create_linked_view(prefix=view_prefix, path="a/{a}/{{auto:_}}")

        for a in a_vals:
            for b in b_vals:
                for c in c_vals:
                    sp = {"a": a, "b": b, "c": c}
                    assert os.path.isdir(
                        os.path.join(
                            view_prefix,
                            "a",
                            str(sp["a"]),
                            "c_{}_b_{}".format(str(sp["c"]), str(sp["b"])),
                            "job",
                        )
                    )

    @pytest.mark.skipif(WINDOWS, reason="Linked views unsupported on Windows.")
    def test_create_linked_view_homogeneous_schema_flat_flat(self):
        view_prefix = os.path.join(self._tmp_pr, "view")
        a_vals = range(10)
        b_vals = range(3, 8)
        c_vals = ["foo", "bar", "baz"]
        for a in a_vals:
            for b in b_vals:
                for c in c_vals:
                    sp = {"a": a, "b": b, "c": c}
                    self.project.open_job(sp).init()
        self.project.create_linked_view(prefix=view_prefix, path="a_{a}/{{auto:_}}")

        for a in a_vals:
            for b in b_vals:
                for c in c_vals:
                    sp = {"a": a, "b": b, "c": c}
                    assert os.path.isdir(
                        os.path.join(
                            view_prefix,
                            "a_{}/c_{}_b_{}".format(
                                str(sp["a"]), str(sp["c"]), str(sp["b"])
                            ),
                            "job",
                        )
                    )

    @pytest.mark.skipif(WINDOWS, reason="Linked views unsupported on Windows.")
    def test_create_linked_view_homogeneous_schema_flat_tree(self):
        view_prefix = os.path.join(self._tmp_pr, "view")
        a_vals = range(10)
        b_vals = range(3, 8)
        c_vals = ["foo", "bar", "baz"]
        d_vals = ["rock", "paper", "scissors"]
        for a in a_vals:
            for b in b_vals:
                for c in c_vals:
                    for d in d_vals:
                        sp = {"a": a, "b": b, "c": c, "d": d}
                        self.project.open_job(sp).init()

        self.project.create_linked_view(prefix=view_prefix, path="a_{a}/{{auto}}")

        for a in a_vals:
            for b in b_vals:
                for c in c_vals:
                    for d in d_vals:
                        sp = {"a": a, "b": b, "c": c, "d": d}
                        assert os.path.isdir(
                            os.path.join(
                                view_prefix,
                                "a_%s" % str(sp["a"]),
                                "c",
                                str(sp["c"]),
                                "d",
                                str(sp["d"]),
                                "b",
                                str(sp["b"]),
                                "job",
                            )
                        )

    @pytest.mark.skipif(WINDOWS, reason="Linked views unsupported on Windows.")
    def test_create_linked_view_homogeneous_schema_nested(self):
        view_prefix = os.path.join(self._tmp_pr, "view")
        a_vals = range(2)
        b_vals = range(3, 8)
        c_vals = ["foo", "bar", "baz"]
        for a in a_vals:
            for b in b_vals:
                for c in c_vals:
                    sp = {"a": a, "d": {"b": b, "c": c}}
                    self.project.open_job(sp).init()

        self.project.create_linked_view(prefix=view_prefix)

        # check all dir:
        for a in a_vals:
            for b in b_vals:
                for c in c_vals:
                    sp = {"a": a, "d": {"b": b, "c": c}}
                    assert os.path.isdir(
                        os.path.join(
                            view_prefix,
                            "a",
                            str(sp["a"]),
                            "d.c",
                            str(sp["d"]["c"]),
                            "d.b",
                            str(sp["d"]["b"]),
                            "job",
                        )
                    )

    @pytest.mark.skipif(WINDOWS, reason="Linked views unsupported on Windows.")
    def test_create_linked_view_homogeneous_schema_nested_provide_partial_path(self):
        view_prefix = os.path.join(self._tmp_pr, "view")
        a_vals = range(2)
        b_vals = range(3, 8)
        c_vals = ["foo", "bar", "baz"]
        for a in a_vals:
            for b in b_vals:
                for c in c_vals:
                    sp = {"a": a, "d": {"b": b, "c": c}}
                    self.project.open_job(sp).init()

        self.project.create_linked_view(
            prefix=view_prefix, path="a/{a}/d.c/{d.c}/{{auto}}"
        )

        # check all dir:
        for a in a_vals:
            for b in b_vals:
                for c in c_vals:
                    sp = {"a": a, "d": {"b": b, "c": c}}
                    assert os.path.isdir(
                        os.path.join(
                            view_prefix,
                            "a",
                            str(sp["a"]),
                            "d.c",
                            str(sp["d"]["c"]),
                            "d.b",
                            str(sp["d"]["b"]),
                            "job",
                        )
                    )

    @pytest.mark.skipif(WINDOWS, reason="Linked views unsupported on Windows.")
    def test_create_linked_view_heterogeneous_disjoint_schema(self):
        view_prefix = os.path.join(self._tmp_pr, "view")
        a_vals = range(5)
        b_vals = range(3, 13)
        c_vals = ["foo", "bar", "baz"]
        for a in a_vals:
            for b in b_vals:
                sp = {"a": a, "b": b}
                self.project.open_job(sp).init()
            for c in c_vals:
                sp = {"a": a, "c": c}
                self.project.open_job(sp).init()
        self.project.create_linked_view(prefix=view_prefix)

        # test each directory
        for a in a_vals:
            for b in b_vals:
                sp = {"a": a, "b": b}
                assert os.path.isdir(
                    os.path.join(
                        view_prefix, "a", str(sp["a"]), "b", str(sp["b"]), "job"
                    )
                )
            for c in c_vals:
                sp = {"a": a, "c": c}
                assert os.path.isdir(
                    os.path.join(view_prefix, "c", sp["c"], "a", str(sp["a"]), "job")
                )

    @pytest.mark.skipif(WINDOWS, reason="Linked views unsupported on Windows.")
    def test_create_linked_view_heterogeneous_disjoint_schema_nested(self):
        view_prefix = os.path.join(self._tmp_pr, "view")
        a_vals = range(2)
        b_vals = range(3, 8)
        c_vals = ["foo", "bar", "baz"]
        for a in a_vals:
            for b in b_vals:
                sp = {"a": a, "d": {"b": b}}
                self.project.open_job(sp).init()
            for c in c_vals:
                sp = {"a": a, "d": {"c": c}}
                self.project.open_job(sp).init()
        self.project.create_linked_view(prefix=view_prefix)

        for a in a_vals:
            for b in b_vals:
                sp = {"a": a, "d": {"b": b}}
                assert os.path.isdir(
                    os.path.join(
                        view_prefix, "a", str(sp["a"]), "d.b", str(sp["d"]["b"]), "job"
                    )
                )
            for c in c_vals:
                sp = {"a": a, "d": {"c": c}}
                assert os.path.isdir(
                    os.path.join(
                        view_prefix, "a", str(sp["a"]), "d.c", sp["d"]["c"], "job"
                    )
                )

    @pytest.mark.skipif(WINDOWS, reason="Linked views unsupported on Windows.")
    def test_create_linked_view_heterogeneous_fizz_schema_flat(self):
        view_prefix = os.path.join(self._tmp_pr, "view")
        a_vals = range(5)
        b_vals = range(5)
        c_vals = ["foo", "bar", "baz"]
        for a in a_vals:
            for b in b_vals:
                for c in c_vals:
                    if a % 3 == 0:
                        sp = {"a": a, "b": b}
                    else:
                        sp = {"a": a, "b": b, "c": c}
                    self.project.open_job(sp).init()
        self.project.create_linked_view(prefix=view_prefix)

        for a in a_vals:
            for b in b_vals:
                for c in c_vals:
                    if a % 3 == 0:
                        sp = {"a": a, "b": b}
                        assert os.path.isdir(
                            os.path.join(
                                view_prefix, "a", str(sp["a"]), "b", str(sp["b"]), "job"
                            )
                        )
                    else:
                        sp = {"a": a, "b": b, "c": c}
                        assert os.path.isdir(
                            os.path.join(
                                view_prefix,
                                "c",
                                sp["c"],
                                "a",
                                str(sp["a"]),
                                "b",
                                str(sp["b"]),
                                "job",
                            )
                        )

    @pytest.mark.skipif(WINDOWS, reason="Linked views unsupported on Windows.")
    def test_create_linked_view_heterogeneous_schema_nested(self):
        view_prefix = os.path.join(self._tmp_pr, "view")
        a_vals = range(5)
        b_vals = range(10)
        for a in a_vals:
            for b in b_vals:
                if a % 3 == 0:
                    sp = {"a": a, "b": {"c": b}}
                else:
                    sp = {"a": a, "b": b}
                self.project.open_job(sp).init()
        self.project.create_linked_view(prefix=view_prefix)

        for a in a_vals:
            for b in b_vals:
                if a % 3 == 0:
                    sp = {"a": a, "b": {"c": b}}
                    assert os.path.isdir(
                        os.path.join(
                            view_prefix,
                            "a",
                            str(sp["a"]),
                            "b.c",
                            str(sp["b"]["c"]),
                            "job",
                        )
                    )
                else:
                    sp = {"a": a, "b": b}
                    assert os.path.isdir(
                        os.path.join(
                            view_prefix, "a", str(sp["a"]), "b", str(sp["b"]), "job"
                        )
                    )

    @pytest.mark.skipif(WINDOWS, reason="Linked views unsupported on Windows.")
    def test_create_linked_view_heterogeneous_schema_nested_partial_homogenous_path_provide(
        self,
    ):
        view_prefix = os.path.join(self._tmp_pr, "view")
        a_vals = range(5)
        b_vals = range(10)
        d_vals = ["foo", "bar", "baz"]
        for a in a_vals:
            for d in d_vals:
                for b in b_vals:
                    if a % 3 == 0:
                        sp = {"a": a, "b": {"c": b}, "d": d}
                    else:
                        sp = {"a": a, "b": b, "d": d}
                    self.project.open_job(sp).init()
        self.project.create_linked_view(prefix=view_prefix, path="d/{d}/{{auto}}")

        for a in a_vals:
            for b in b_vals:
                if a % 3 == 0:
                    sp = {"a": a, "b": {"c": b}, "d": d}
                    assert os.path.isdir(
                        os.path.join(
                            view_prefix,
                            "d",
                            sp["d"],
                            "a",
                            str(sp["a"]),
                            "b.c",
                            str(sp["b"]["c"]),
                            "job",
                        )
                    )
                else:
                    sp = {"a": a, "b": b, "d": d}
                    assert os.path.isdir(
                        os.path.join(
                            view_prefix,
                            "d",
                            sp["d"],
                            "a",
                            str(sp["a"]),
                            "b",
                            str(sp["b"]),
                            "job",
                        )
                    )

    @pytest.mark.skipif(WINDOWS, reason="Linked views unsupported on Windows.")
    def test_create_linked_view_heterogeneous_schema_problematic(self):
        self.project.open_job(dict(a=1)).init()
        self.project.open_job(dict(a=1, b=1)).init()
        view_prefix = os.path.join(self._tmp_pr, "view")
        with pytest.raises(RuntimeError):
            self.project.create_linked_view(view_prefix)

    @pytest.mark.skipif(WINDOWS, reason="Linked views unsupported on Windows.")
    def test_create_linked_view_with_slash_raises_error(self):
        bad_chars = [os.sep, " ", "*"]
        statepoints = [{f"a{i}b": 0, "b": f"bad{i}val"} for i in bad_chars]
        view_prefix = os.path.join(self._tmp_pr, "view")
        for sp in statepoints:
            self.project.open_job(sp).init()
            with pytest.raises(RuntimeError):
                self.project.create_linked_view(prefix=view_prefix)


class UpdateCacheAfterInitJob(signac.contrib.job.Job):
    def init(self, *args, **kwargs):
        super().init(*args, **kwargs)
        self._project.update_cache()


class UpdateCacheAfterInitJobProject(signac.Project):
    "This is a test class that regularly calls the update_cache() method."
    Job = UpdateCacheAfterInitJob


class TestCachedProject(TestProject):

    project_class = UpdateCacheAfterInitJobProject

    def test_repr(self):
        repr(self)


class TestProjectInit:
    @pytest.fixture(autouse=True)
    def setUp(self, request):
        self._tmp_dir = TemporaryDirectory(prefix="signac_")
        request.addfinalizer(self._tmp_dir.cleanup)

    def test_get_project(self):
        root = self._tmp_dir.name
        with pytest.raises(LookupError):
            signac.get_project(root=root)
        project = signac.init_project(name="testproject", root=root)
        assert project.id == "testproject"
        assert project.workspace() == os.path.join(root, "workspace")
        assert project.root_directory() == root
        project = signac.Project.init_project(name="testproject", root=root)
        assert project.id == "testproject"
        assert project.workspace() == os.path.join(root, "workspace")
        assert project.root_directory() == root
        project = signac.get_project(root=root)
        assert project.id == "testproject"
        assert project.workspace() == os.path.join(root, "workspace")
        assert project.root_directory() == root
        project = signac.Project.get_project(root=root)
        assert project.id == "testproject"
        assert project.workspace() == os.path.join(root, "workspace")
        assert project.root_directory() == root

    def test_get_project_all_printable_characters(self):
        root = self._tmp_dir.name
        with pytest.raises(LookupError):
            signac.get_project(root=root)
        project_name = "testproject" + string.printable
        project = signac.init_project(name=project_name, root=root)
        with pytest.deprecated_call():
            assert project.get_id() == project_name

    def test_get_project_non_local(self):
        root = self._tmp_dir.name
        subdir = os.path.join(root, "subdir")
        os.mkdir(subdir)
        project = signac.init_project(root=root, name="testproject")
        assert project == project.get_project(root=root)
        assert project == signac.get_project(root=root)
        assert project == project.get_project(root=root, search=False)
        assert project == signac.get_project(root=root, search=False)
        assert project == project.get_project(root=os.path.relpath(root), search=False)
        assert project == signac.get_project(root=os.path.relpath(root), search=False)
        with pytest.raises(LookupError):
            assert project == project.get_project(root=subdir, search=False)
        with pytest.raises(LookupError):
            assert project == signac.get_project(root=subdir, search=False)
        assert project == project.get_project(root=subdir, search=True)
        assert project == signac.get_project(root=subdir, search=True)

    def test_init(self):
        root = self._tmp_dir.name
        with pytest.raises(LookupError):
            signac.get_project(root=root)
        project = signac.init_project(name="testproject", root=root)
        assert project.id == "testproject"
        assert project.workspace() == os.path.join(root, "workspace")
        assert project.root_directory() == root
        # Second initialization should not make any difference.
        project = signac.init_project(name="testproject", root=root)
        project = signac.get_project(root=root)
        assert project.id == "testproject"
        assert project.workspace() == os.path.join(root, "workspace")
        assert project.root_directory() == root
        project = signac.Project.get_project(root=root)
        assert project.id == "testproject"
        assert project.workspace() == os.path.join(root, "workspace")
        assert project.root_directory() == root
        # Deviating initialization parameters should result in errors.
        with pytest.raises(RuntimeError):
            signac.init_project(name="testproject2", root=root)
        with pytest.raises(RuntimeError):
            signac.init_project(name="testproject", root=root, workspace="workspace2")
        with pytest.raises(RuntimeError):
            signac.init_project(name="testproject2", root=root, workspace="workspace2")

    def test_nested_project(self):
        def check_root(root=None):
            if root is None:
                root = os.getcwd()
            assert os.path.realpath(
                signac.get_project(root=root).root_directory()
            ) == os.path.realpath(root)

        root = self._tmp_dir.name
        root_a = os.path.join(root, "project_a")
        root_b = os.path.join(root_a, "project_b")
        signac.init_project("testprojectA", root_a)
        assert signac.get_project(root=root_a).id == "testprojectA"
        check_root(root_a)
        signac.init_project("testprojectB", root_b)
        assert signac.get_project(root=root_b).id == "testprojectB"
        check_root(root_b)
        cwd = os.getcwd()
        try:
            os.chdir(root_a)
            check_root()
            assert signac.get_project().id == "testprojectA"
        finally:
            os.chdir(cwd)
        try:
            os.chdir(root_b)
            assert signac.get_project().id == "testprojectB"
            check_root()
        finally:
            os.chdir(cwd)

    def test_get_job_valid_workspace(self):
        # Test case: The root-path is the job workspace path.
        root = self._tmp_dir.name
        project = signac.init_project(name="testproject", root=root)
        job = project.open_job({"a": 1})
        job.init()
        with job:
            # The context manager enters the working directory of the job
            assert project.get_job() == job
            assert signac.get_job() == job

    def test_get_job_invalid_workspace(self):
        # Test case: The root-path is not the job workspace path.
        root = self._tmp_dir.name
        project = signac.init_project(name="testproject", root=root)
        job = project.open_job({"a": 1})
        job.init()
        # We shouldn't be able to find a job while in the workspace directory,
        # since no signac_statepoint.json exists.
        cwd = os.getcwd()
        try:
            os.chdir(project.workspace())
            with pytest.raises(LookupError):
                project.get_job()
            with pytest.raises(LookupError):
                signac.get_job()
        finally:
            os.chdir(cwd)

    def test_get_job_nested_project(self):
        # Test case: The job workspace dir is also a project root dir.
        root = self._tmp_dir.name
        project = signac.init_project(name="testproject", root=root)
        job = project.open_job({"a": 1})
        job.init()
        with job:
            nestedproject = signac.init_project("nestedproject")
            nestedproject.open_job({"b": 2}).init()
            assert project.get_job() == job
            assert signac.get_job() == job

    def test_get_job_subdir(self):
        # Test case: Get a job from a sub-directory of the job workspace dir.
        root = self._tmp_dir.name
        project = signac.init_project(name="testproject", root=root)
        job = project.open_job({"a": 1})
        job.init()
        with job:
            os.mkdir("test_subdir")
            assert project.get_job("test_subdir") == job
            assert signac.get_job("test_subdir") == job
        assert project.get_job(job.fn("test_subdir")) == job
        assert signac.get_job(job.fn("test_subdir")) == job

    def test_get_job_nested_project_subdir(self):
        # Test case: Get a job from a sub-directory of the job workspace dir
        # when the job workspace is also a project root dir
        root = self._tmp_dir.name
        project = signac.init_project(name="testproject", root=root)
        job = project.open_job({"a": 1})
        job.init()
        with job:
            nestedproject = signac.init_project("nestedproject")
            nestedproject.open_job({"b": 2}).init()
            os.mkdir("test_subdir")
            assert project.get_job("test_subdir") == job
            assert signac.get_job("test_subdir") == job
        assert project.get_job(job.fn("test_subdir")) == job
        assert signac.get_job(job.fn("test_subdir")) == job

    @pytest.mark.skipif(WINDOWS, reason="Symbolic links are unsupported on Windows.")
    def test_get_job_symlink_other_project(self):
        # Test case: Get a job from a symlink in another project workspace
        root = self._tmp_dir.name
        project_a_dir = os.path.join(root, "project_a")
        project_b_dir = os.path.join(root, "project_b")
        os.mkdir(project_a_dir)
        os.mkdir(project_b_dir)
        project_a = signac.init_project(name="project_a", root=project_a_dir)
        project_b = signac.init_project(name="project_b", root=project_b_dir)
        job_a = project_a.open_job({"a": 1})
        job_a.init()
        job_b = project_b.open_job({"b": 1})
        job_b.init()
        symlink_path = os.path.join(project_b.workspace(), job_a._id)
        os.symlink(job_a.ws, symlink_path)
        assert project_a.get_job(symlink_path) == job_a
        assert project_b.get_job(symlink_path) == job_a
        assert signac.get_job(symlink_path) == job_a


class TestProjectSchema(TestProjectBase):
    def test_project_schema_versions(self):
        impossibly_high_schema_version = "9999"
        assert version.parse(self.project.config["schema_version"]) < version.parse(
            impossibly_high_schema_version
        )
        config = get_config(self.project.fn("signac.rc"))
        config["schema_version"] = impossibly_high_schema_version
        config.write()
        with pytest.raises(IncompatibleSchemaVersion):
            signac.init_project(
                name=str(self.project), root=self.project.root_directory()
            )

    def test_project_schema_version_migration(self):
        from signac.contrib.migration import apply_migrations

        apply_migrations(self.project)
        self.project._config["schema_version"] = "0"
        assert self.project._config["schema_version"] == "0"
        err = io.StringIO()
        with redirect_stderr(err):
            for origin, destination in apply_migrations(self.project):
                assert self.project._config["schema_version"] == destination
                project = signac.get_project(root=self.project.root_directory())
                assert project._config["schema_version"] == destination
        assert self.project._config["schema_version"] == "1"
        assert "OK" in err.getvalue()
        assert "0 to 1" in err.getvalue()

    def test_no_migration(self):
        # This unit test should fail as long as there are no schema migrations
        # implemented within the signac.contrib.migration package.
        #
        # Once migrations are implemented:
        #
        # 1. Ensure to enable the 'migrate' sub-command within the __main__ module.
        # 2. Either update or remove this unit test.
        from signac.contrib.migration import _collect_migrations

        migrations = list(_collect_migrations(self.project))
        assert len(migrations) == 0


class TestProjectPickling(TestProjectBase):
    def test_pickle_project_empty(self):
        blob = pickle.dumps(self.project)
        assert pickle.loads(blob) == self.project

    def test_pickle_project_with_jobs(self):
        for i in range(3):
            self.project.open_job(
                dict(a=i, b=dict(c=i), d=list(range(i, i + 3)))
            ).init()
        blob = pickle.dumps(self.project)
        assert pickle.loads(blob) == self.project

    def test_pickle_jobs_directly(self):
        for i in range(3):
            self.project.open_job(
                dict(a=i, b=dict(c=i), d=list(range(i, i + 3)))
            ).init()
        for job in self.project:
            assert pickle.loads(pickle.dumps(job)) == job


class TestTestingProjectInitialization(TestProjectBase):

    # Sanity check on all different combinations of inputs
    def test_input_args(self):
        for nested, listed, het in itertools.product([True, False], repeat=3):
            with self.project.temporary_project() as tmp_project:
                jobs = signac.testing.init_jobs(
                    tmp_project, nested=nested, listed=listed, heterogeneous=het
                )
                assert len(tmp_project) > 0
                assert len(tmp_project) == len(jobs)
                # check that call does not fail:
                tmp_project.detect_schema()


class TestProjectStoreBase(test_h5store.TestH5StoreBase):

    project_class = signac.Project

    @pytest.fixture(autouse=True)
    def setUp_base_h5Store(self, request):
        self._tmp_dir = TemporaryDirectory(prefix="signac_")
        request.addfinalizer(self._tmp_dir.cleanup)
        self._tmp_pr = os.path.join(self._tmp_dir.name, "pr")
        self._tmp_wd = os.path.join(self._tmp_dir.name, "wd")
        os.mkdir(self._tmp_pr)
        self.config = signac.common.config.load_config()
        self.project = self.project_class.init_project(
            name="testing_test_project", root=self._tmp_pr, workspace=self._tmp_wd
        )

        warnings.filterwarnings("ignore", category=DeprecationWarning, module="signac")
        self._fn_store = os.path.join(self._tmp_dir.name, "signac_data.h5")
        self._fn_store_other = os.path.join(self._tmp_dir.name, "other.h5")

    def get_h5store(self):
        return self.project.data

    @contextmanager
    def open_h5store(self, **kwargs):
        with self.get_h5store().open(**kwargs) as h5s:
            yield h5s

    def get_other_h5store(self):
        return self.project.stores["other"]

    @contextmanager
    def open_other_h5store(self, **kwargs):
        with self.get_other_h5store().open(**kwargs) as h5s:
            yield h5s


class TestProjectStore(TestProjectStoreBase, test_h5store.TestH5Store):

    """
    This test opens multiple instances of H5Store, but
    the project data interface opens one instance of H5Store.
    This test will (and should) fail using the project data interface.
    """

    def test_assign_valid_types_within_same_file(self):
        pass


class TestProjectStoreOpen(TestProjectStoreBase, test_h5store.TestH5StoreOpen):

    """
    This test opens multiple instances of H5Store, but
    the project data interface opens one instance of H5Store.
    This test will (and should) fail using the project data interface.
    """

    def test_open_write_and_read_only(self):
        pass


class TestProjectStoreNestedData(TestProjectStore, test_h5store.TestH5StoreNestedData):
    pass


class TestProjectStoreBytes(TestProjectStore, test_h5store.TestH5StoreBytesData):
    pass


class TestProjectStoreClosed(TestProjectStore, test_h5store.TestH5StoreClosed):
    pass


class TestProjectStoreNestedDataClosed(
    TestProjectStoreNestedData, test_h5store.TestH5StoreNestedDataClosed
):
    pass


class TestProjectStorePandasData(TestProjectStore, test_h5store.TestH5StorePandasData):
    pass


class TestProjectStoreNestedPandasData(
    TestProjectStorePandasData, test_h5store.TestH5StoreNestedPandasData
):
    pass


class TestProjectStoreMultiThreading(
    TestProjectStoreBase, test_h5store.TestH5StoreMultiThreading
):
    pass


class TestProjectStoreMultiProcessing(
    TestProjectStoreBase, test_h5store.TestH5StoreMultiProcessing
):

    """
    These tests open multiple instances of H5Store, but
    the project data interface opens one instance of H5Store.
    Theses tests will (and should) fail using the project data interface.
    """

    @contextmanager
    def open_h5store(self, **kwargs):
        with signac.H5Store(self.project.fn("signac_data.h5")) as h5:
            yield h5

    def test_single_writer_multiple_reader_same_instance(self):
        pass

    def test_multiple_reader_different_process_no_swmr(self):
        pass

    def test_single_writer_multiple_reader_different_process_no_swmr(self):
        pass

    def test_single_writer_multiple_reader_different_process_swmr(self):
        pass


class TestProjectStorePerformance(
    TestProjectStoreBase, test_h5store.TestH5StorePerformance
):
    @pytest.fixture
    def setUp(self, setUp_base_h5Store):
        value = TestProjectStorePerformance.get_testdata(self)
        times = numpy.zeros(200)
        for i in range(len(times)):
            start = time()
            with h5py.File(self._fn_store, mode="a") as h5file:
                if i:
                    del h5file["_basegroup"]
                h5file.create_group("_basegroup").create_dataset(
                    "_baseline", data=value, shape=None
                )
            times[i] = time() - start
        self.baseline_time = times


class TestProjectStorePerformanceNestedData(
    TestProjectStorePerformance, test_h5store.TestH5StorePerformance
):
    pass<|MERGE_RESOLUTION|>--- conflicted
+++ resolved
@@ -457,13 +457,8 @@
         self.project._remove_persistent_cache_file()
         try:
             logging.disable(logging.CRITICAL)
-<<<<<<< HEAD
-            with self.assertRaises(JobsCorruptedError):
+            with pytest.raises(JobsCorruptedError):
                 self.project.open_job(id=job.get_id()).statepoint
-=======
-            with pytest.raises(JobsCorruptedError):
-                self.project.open_job(id=job.id)
->>>>>>> 9d41d5c3
         finally:
             logging.disable(logging.NOTSET)
 
