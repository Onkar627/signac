import unittest
import os
import uuid
import warnings
import logging

import signac
from signac.common import six
from signac.contrib.formats import TextFile
<<<<<<< HEAD
from signac.errors import DestinationExistsError
=======
from signac.contrib.project import _find_all_links
>>>>>>> 7354fc4e

from test_job import BaseJobTest

if six.PY2:
    logging.basicConfig(level=logging.WARNING)
    from tempdir import TemporaryDirectory
else:
    from tempfile import TemporaryDirectory


# Make sure the jobs created for this test are unique.
test_token = {'test_token': str(uuid.uuid4())}

warnings.simplefilter('default')
warnings.filterwarnings('error', category=DeprecationWarning, module='signac')


class BaseProjectTest(BaseJobTest):
    pass


class ProjectTest(BaseProjectTest):

    def test_get(self):
        pass

    def test_get_id(self):
        self.assertEqual(self.project.get_id(), 'testing_test_project')
        self.assertEqual(str(self.project), self.project.get_id())

    def test_repr(self):
        repr(self.project)
        p = eval(repr(self.project))
        self.assertEqual(repr(p), repr(self.project))
        self.assertEqual(p, self.project)

    def test_str(self):
        str(self.project) == self.project.get_id()

    def test_root_directory(self):
        self.assertEqual(self._tmp_pr, self.project.root_directory())

    def test_workspace_directory(self):
        self.assertEqual(self._tmp_wd, self.project.workspace())

    def test_workspace_directory_with_env_variable(self):
        os.environ['SIGNAC_ENV_DIR_TEST'] = self._tmp_wd
        self.project.config['workspace_dir'] = '${SIGNAC_ENV_DIR_TEST}'
        self.assertEqual(self._tmp_wd, self.project.workspace())

    def test_write_read_statepoint(self):
        statepoints = [{'a': i} for i in range(5)]
        self.project.dump_statepoints(statepoints)
        self.project.write_statepoints(statepoints)
        read = list(self.project.read_statepoints().values())
        self.assertEqual(len(read), len(statepoints))
        more_statepoints = [{'b': i} for i in range(5, 10)]
        self.project.write_statepoints(more_statepoints)
        read2 = list(self.project.read_statepoints())
        self.assertEqual(len(read2), len(statepoints) + len(more_statepoints))
        for id_ in self.project.read_statepoints().keys():
            self.project.get_statepoint(id_)

    def test_find_statepoints(self):
        statepoints = [{'a': i} for i in range(5)]
        for sp in statepoints:
            self.project.open_job(sp).init()
        self.assertEqual(
            len(statepoints),
            len(list(self.project.find_statepoints())))
        self.assertEqual(
            1, len(list(self.project.find_statepoints({'a': 0}))))

    def test_find_statepoint_sequences(self):
        statepoints = [{'a': (i, i+1)} for i in range(5)]
        for sp in statepoints:
            self.project.open_job(sp).init()
        self.assertEqual(
            len(statepoints),
            len(list(self.project.find_statepoints())))
        self.assertEqual(
            1,
            len(list(self.project.find_statepoints({'a': [0, 1]}))))
        self.assertEqual(
            1,
            len(list(self.project.find_statepoints({'a': (0, 1)}))))

    def test_find_job_ids(self):
        statepoints = [{'a': i} for i in range(5)]
        for sp in statepoints:
            self.project.open_job(sp).document['b'] = sp['a']
        self.assertEqual(len(statepoints), len(list(self.project.find_job_ids())))
        self.assertEqual(1, len(list(self.project.find_job_ids({'a': 0}))))
        self.assertEqual(0, len(list(self.project.find_job_ids({'a': 5}))))
        self.assertEqual(1, len(list(self.project.find_job_ids(doc_filter={'b': 0}))))
        self.assertEqual(0, len(list(self.project.find_job_ids(doc_filter={'b': 5}))))
        for job_id in self.project.find_job_ids():
            self.assertEqual(self.project.open_job(id=job_id).get_id(), job_id)
        index = list(self.project.index())
        for job_id in self.project.find_job_ids(index=index):
            self.assertEqual(self.project.open_job(id=job_id).get_id(), job_id)

    def test_find_jobs(self):
        statepoints = [{'a': i} for i in range(5)]
        for sp in statepoints:
            self.project.open_job(sp).document['test'] = True
        self.assertEqual(len(statepoints), len(list(self.project.find_jobs())))
        self.assertEqual(1, len(list(self.project.find_jobs({'a': 0}))))
        self.assertEqual(0, len(list(self.project.find_jobs({'a': 5}))))

    def test_num_jobs(self):
        statepoints = [{'a': i} for i in range(5)]
        for sp in statepoints:
            self.project.open_job(sp).init()
        self.assertEqual(len(statepoints), self.project.num_jobs())
        self.assertEqual(len(statepoints), len(list(self.project.find_jobs())))

    def test_open_job_by_id(self):
        statepoints = [{'a': i} for i in range(5)]
        jobs = [self.project.open_job(sp) for sp in statepoints]
        try:
            logging.disable(logging.WARNING)
            for job in jobs:
                with self.assertRaises(KeyError):
                    self.project.open_job(id=str(job))
            for job in jobs:
                job.init()
            for job in jobs:
                self.project.open_job(id=str(job))
            with self.assertRaises(KeyError):
                self.project.open_job(id='abc')
            with self.assertRaises(ValueError):
                self.project.open_job()
            with self.assertRaises(ValueError):
                self.project.open_job(statepoints[0], id=str(jobs[0]))
        finally:
            logging.disable(logging.NOTSET)

    def test_open_job_by_abbreviated_id(self):
        statepoints = [{'a': i} for i in range(5)]
        jobs = [self.project.open_job(sp).init() for sp in statepoints]
        aid_len = self.project.min_len_unique_id()
        for job in self.project.find_jobs():
            aid = job.get_id()[:aid_len]
            self.assertEqual(self.project.open_job(id=aid), job)
        with self.assertRaises(LookupError):
            for job in self.project.find_jobs():
                self.project.open_job(id=job.get_id()[:aid_len-1])
        with self.assertRaises(KeyError):
            self.project.open_job(id='abc')

    def test_find_variable_parameters(self):
        with warnings.catch_warnings():
            warnings.simplefilter('ignore')
            # Test for highly heterogenous parameter space
            sp_0 = [{'a': i, 'b': 0} for i in range(5)]
            sp_1 = [{'a': i, 'b': 0, 'c': {'a': i, 'b': 0}} for i in range(5)]
            sp_2 = [{'a': i, 'b': 0, 'c': {'a': i, 'b': 0, 'c': {'a': i, 'b': 0}}}
                    for i in range(5)]
            self.assertEqual(
                self.project.find_variable_parameters(sp_0),
                [['a']])
            self.assertEqual(
                self.project.find_variable_parameters(sp_1),
                [['a'], ['c', 'a']])
            self.assertEqual(
                self.project.find_variable_parameters(sp_2),
                [['a'], ['c', 'a'], ['c', 'c', 'a']])
            self.assertEqual(
                self.project.find_variable_parameters(sp_0 + sp_1),
                [['a'], ['c', 'a']])
            self.assertEqual(
                self.project.find_variable_parameters(sp_0 + sp_2),
                [['a'], ['c', 'a'], ['c', 'c', 'a']])
            self.assertEqual(
                self.project.find_variable_parameters(sp_1 + sp_2),
                [['a'], ['c', 'a'], ['c', 'c', 'a']])
            self.assertEqual(
                self.project.find_variable_parameters(sp_0 + sp_1 + sp_2),
                [['a'], ['c', 'a'], ['c', 'c', 'a']])

    def test_create_view(self):
        with warnings.catch_warnings():
            warnings.simplefilter('ignore')
            # Test for highly heterogenous parameter space
            sp_0 = [{'a': i, 'b': 0} for i in range(5)]
            sp_1 = [{'a': i, 'b': 0, 'c': {'a': i, 'b': 0}} for i in range(5)]
            sp_2 = [{'a': i, 'b': 0, 'c': {'a': i, 'b': 0, 'c': {'a': i, 'b': 0}}}
                    for i in range(5)]
            statepoints = sp_0 + sp_1 + sp_2
            for sp in statepoints:
                self.project.open_job(sp).document['test'] = True
            key_set = list(signac.contrib.project._find_unique_keys(statepoints))
            self.assertEqual(len(statepoints), len(
                list(signac.contrib.project._make_urls(statepoints, key_set))))
            view_prefix = os.path.join(self._tmp_pr, 'view')
            self.project.create_view(prefix=view_prefix)
            self.assertTrue(os.path.isdir(view_prefix))

    def test_create_linked_view(self):
        sp_0 = [{'a': i, 'b': i % 3} for i in range(5)]
        sp_1 = [{'a': i, 'b': i % 3, 'c': {'a': i, 'b': 0}} for i in range(5)]
        sp_2 = [{'a': i, 'b': i % 3, 'c': {'a': i, 'b': 0, 'c': {'a': i, 'b': 0}}}
                for i in range(5)]
        statepoints = sp_0 + sp_1 + sp_2
        view_prefix = os.path.join(self._tmp_pr, 'view')
        # empty project
        self.project.create_linked_view(prefix=view_prefix)
        # one job
        self.project.open_job(statepoints[0]).init()
        self.project.create_linked_view(prefix=view_prefix)
        # more jobs
        for sp in statepoints:
            self.project.open_job(sp).init()
        self.project.create_linked_view(prefix=view_prefix)
        self.assertTrue(os.path.isdir(view_prefix))
        all_links = list(_find_all_links(view_prefix))
        dst = set(map(lambda l: os.path.realpath(os.path.join(view_prefix, l, 'job')), all_links))
        src = set(map(lambda j: os.path.realpath(j.workspace()), self.project.find_jobs()))
        self.assertEqual(len(all_links), self.project.num_jobs())
        self.project.create_linked_view(prefix=view_prefix)
        all_links = list(_find_all_links(view_prefix))
        self.assertEqual(len(all_links), self.project.num_jobs())
        dst = set(map(lambda l: os.path.realpath(os.path.join(view_prefix, l, 'job')), all_links))
        src = set(map(lambda j: os.path.realpath(j.workspace()), self.project.find_jobs()))
        self.assertEqual(src, dst)
        # some jobs removed
        for job in self.project.find_jobs({'b': 0}):
            job.remove()
        self.project.create_linked_view(prefix=view_prefix)
        all_links = list(_find_all_links(view_prefix))
        self.assertEqual(len(all_links), self.project.num_jobs())
        dst = set(map(lambda l: os.path.realpath(os.path.join(view_prefix, l, 'job')), all_links))
        src = set(map(lambda j: os.path.realpath(j.workspace()), self.project.find_jobs()))
        # all jobs removed
        for job in self.project.find_jobs():
            job.remove()
        self.project.create_linked_view(prefix=view_prefix)
        all_links = list(_find_all_links(view_prefix))
        self.assertEqual(len(all_links), self.project.num_jobs())
        dst = set(map(lambda l: os.path.realpath(os.path.join(view_prefix, l, 'job')), all_links))
        src = set(map(lambda j: os.path.realpath(j.workspace()), self.project.find_jobs()))

    def test_find_job_documents(self):
        statepoints = [{'a': i} for i in range(5)]
        for sp in statepoints:
            self.project.open_job(sp).document['test'] = True
        self.assertEqual(
            len(list(self.project.find_job_documents({'a': 0}))), 1)
        job_docs = list(self.project.find_job_documents())
        self.assertEqual(len(statepoints), len(job_docs))
        for job_doc in job_docs:
            sp = job_doc['statepoint']
            self.assertEqual(str(self.project.open_job(sp)), job_doc['_id'])

    def test_find_job_documents_illegal_key(self):
        statepoints = [{'a': i} for i in range(5)]
        for sp in statepoints:
            self.project.open_job(sp).document['test'] = True
        list(self.project.find_job_documents())
        self.assertEqual(len(statepoints), len(
            list(self.project.find_job_documents())))
        list(self.project.find_job_documents({'a': 1}))
        self.project.open_job({'a': 0}).document['_id'] = True
        with self.assertRaises(KeyError):
            list(self.project.find_job_documents())
        del self.project.open_job({'a': 0}).document['_id']
        list(self.project.find_job_documents())
        self.project.open_job({'a': 1}).document['statepoint'] = True
        with self.assertRaises(KeyError):
            list(self.project.find_job_documents())
        del self.project.open_job({'a': 1}).document['statepoint']
        list(self.project.find_job_documents())

    def test_repair_corrupted_workspace(self):
        statepoints = [{'a': i} for i in range(5)]
        for sp in statepoints:
            self.project.open_job(sp).document['test'] = True
        # no manifest file
        with self.project.open_job(statepoints[0]) as job:
            os.remove(job.FN_MANIFEST)
        # blank manifest file
        with self.project.open_job(statepoints[1]) as job:
            with open(job.FN_MANIFEST, 'w'):
                pass
        # disable logging temporarily
        try:
            logging.disable(logging.CRITICAL)
            with self.assertRaises(Exception):
                for i, statepoint in enumerate(self.project.find_statepoints()):
                    pass
            # The skip_errors function helps to identify corrupt directories.
            for i, statepoint in enumerate(self.project.find_statepoints(
                    skip_errors=True)):
                pass
            with self.assertRaises(RuntimeWarning):
                self.project.repair()
            self.project.write_statepoints(statepoints)
            self.project.repair()
            for i, statepoint in enumerate(self.project.find_statepoints()):
                pass
        finally:
            logging.disable(logging.NOTSET)

    def test_index(self):
        docs = list(self.project.index(include_job_document=True))
        self.assertEqual(len(docs), 0)
        docs = list(self.project.index(include_job_document=False))
        self.assertEqual(len(docs), 0)
        statepoints = [{'a': i} for i in range(5)]
        for sp in statepoints:
            self.project.open_job(sp).document['test'] = True
        job_ids = set((job.get_id() for job in self.project.find_jobs()))
        docs = list(self.project.index())
        job_ids_cmp = set((doc['_id'] for doc in docs))
        self.assertEqual(job_ids, job_ids_cmp)
        self.assertEqual(len(docs), len(statepoints))
        for sp in statepoints:
            with self.project.open_job(sp):
                with open('test.txt', 'w'):
                    pass
        docs = list(self.project.index({'.*/test.txt': TextFile}))
        self.assertEqual(len(docs), 2 * len(statepoints))
        self.assertEqual(len(set((doc['_id'] for doc in docs))), len(docs))

    def test_signac_project_crawler(self):
        statepoints = [{'a': i} for i in range(5)]
        for sp in statepoints:
            self.project.open_job(sp).document['test'] = True
        job_ids = set((job.get_id() for job in self.project.find_jobs()))
        index = dict()
        for doc in self.project.index():
            index[doc['_id']] = doc
        self.assertEqual(len(index), len(job_ids))
        self.assertEqual(set(index.keys()), set(job_ids))
        crawler = signac.contrib.SignacProjectCrawler(self.project.workspace())
        index2 = dict()
        for doc in crawler.crawl():
            index2[doc['_id']] = doc
        self.assertEqual(index, index2)
        for job in self.project.find_jobs():
            with open(job.fn('test.txt'), 'w') as file:
                file.write('test\n')
        formats = {r'.*/test\.txt': signac.contrib.formats.TextFile}
        index = dict()
        for doc in self.project.index(formats):
            index[doc['_id']] = doc
        self.assertEqual(len(index), 2 * len(job_ids))

        class Crawler(signac.contrib.SignacProjectCrawler):
            called = False

            def process(self_, doc, dirpath, fn):
                Crawler.called = True
                doc = super(Crawler, self_).process(doc=doc, dirpath=dirpath, fn=fn)
                if 'format' in doc and doc['format'] is None:
                    self.assertEqual(doc['_id'], doc['signac_id'])
                return doc
        for p, fmt in formats.items():
            Crawler.define(p, fmt)
        index2 = dict()
        for doc in Crawler(root=self.project.workspace()).crawl():
            index2[doc['_id']] = doc
        self.assertEqual(index, index2)
        self.assertTrue(Crawler.called)

    def test_custom_project(self):

        class CustomProject(signac.Project):
            pass

        project = CustomProject.get_project(root=self.project.root_directory())
        self.assertTrue(isinstance(project, signac.Project))
        self.assertTrue(isinstance(project, CustomProject))

    def test_custom_job_class(self):

        class CustomJob(signac.contrib.job.Job):
            def __init__(self, *args, **kwargs):
                super(CustomJob, self).__init__(*args, **kwargs)

        class CustomProject(signac.Project):
            Job = CustomJob

        project = CustomProject.get_project(root=self.project.root_directory())
        self.assertTrue(isinstance(project, signac.Project))
        self.assertTrue(isinstance(project, CustomProject))
        job = project.open_job(dict(a=0))
        self.assertTrue(isinstance(job, CustomJob))
        self.assertTrue(isinstance(job, signac.contrib.job.Job))

    def test_project_contains(self):
        job = self.open_job(dict(a=0))
        self.assertNotIn(job, self.project)
        job.init()
        self.assertIn(job, self.project)

    def test_job_move(self):
        root = self._tmp_dir.name
        project_a = signac.init_project('ProjectA', os.path.join(root, 'a'))
        project_b = signac.init_project('ProjectB', os.path.join(root, 'b'))
        job = project_a.open_job(dict(a=0))
        self.assertNotIn(job, project_a)
        self.assertNotIn(job, project_b)
        job.init()
        self.assertIn(job, project_a)
        self.assertNotIn(job, project_b)
        job.move(project_b)
        self.assertIn(job, project_b)
        self.assertNotIn(job, project_a)
        with job:
            job.document['a'] = 0
            with open('hello.txt', 'w') as file:
                file.write('world!')
        job_ = project_b.open_job(job.statepoint())
        self.assertTrue(job_.isfile('hello.txt'))
        self.assertEqual(job_.document['a'], 0)

    def test_job_clone(self):
        root = self._tmp_dir.name
        project_a = signac.init_project('ProjectA', os.path.join(root, 'a'))
        project_b = signac.init_project('ProjectB', os.path.join(root, 'b'))
        job_a = project_a.open_job(dict(a=0))
        self.assertNotIn(job_a, project_a)
        self.assertNotIn(job_a, project_b)
        with job_a:
            job_a.document['a'] = 0
            with open('hello.txt', 'w') as file:
                file.write('world!')
        self.assertIn(job_a, project_a)
        self.assertNotIn(job_a, project_b)
        job_b = project_b.clone(job_a)
        self.assertIn(job_a, project_a)
        self.assertIn(job_a, project_b)
        self.assertIn(job_b, project_a)
        self.assertIn(job_b, project_b)
        self.assertEqual(job_a.document, job_b.document)
        self.assertTrue(job_a.isfile('hello.txt'))
        self.assertTrue(job_b.isfile('hello.txt'))
        with self.assertRaises(DestinationExistsError):
            project_b.clone(job_a)
        try:
            project_b.clone(job_a)
        except DestinationExistsError as error:
            self.assertNotEqual(error.destination, job_a)
            self.assertEqual(error.destination, job_b)

    def test_merge(self):
        root = self._tmp_dir.name
        project_a = signac.init_project('ProjectA', os.path.join(root, 'a'))
        project_b = signac.init_project('ProjectB', os.path.join(root, 'b'))
        job_a = project_a.open_job(dict(a=0))
        self.assertNotIn(job_a, project_a)
        self.assertNotIn(job_a, project_b)
        with job_a:
            job_a.document['a'] = 0
            with open('hello.txt', 'w') as file:
                file.write('world!')
        self.assertIn(job_a, project_a)
        self.assertNotIn(job_a, project_b)
        job_b = project_b.clone(job_a)
        self.assertIn(job_a, project_a)
        self.assertIn(job_a, project_b)
        self.assertIn(job_b, project_a)
        self.assertIn(job_b, project_b)
        try:
            project_b.clone(job_a)
        except DestinationExistsError as error:
            error.destination.merge(job_a)


class ProjectInitTest(unittest.TestCase):

    def setUp(self):
        self._tmp_dir = TemporaryDirectory(prefix='signac_')
        self.addCleanup(self._tmp_dir.cleanup)

    def test_get_project(self):
        root = self._tmp_dir.name
        with self.assertRaises(LookupError):
            signac.get_project(root=root)
        project = signac.init_project(name='testproject', root=root)
        self.assertEqual(project.get_id(), 'testproject')
        self.assertEqual(project.workspace(), os.path.join(root, 'workspace'))
        self.assertEqual(project.root_directory(), root)
        project = signac.Project.init_project(name='testproject', root=root)
        self.assertEqual(project.get_id(), 'testproject')
        self.assertEqual(project.workspace(), os.path.join(root, 'workspace'))
        self.assertEqual(project.root_directory(), root)
        project = signac.get_project(root=root)
        self.assertEqual(project.get_id(), 'testproject')
        self.assertEqual(project.workspace(), os.path.join(root, 'workspace'))
        self.assertEqual(project.root_directory(), root)
        project = signac.Project.get_project(root=root)
        self.assertEqual(project.get_id(), 'testproject')
        self.assertEqual(project.workspace(), os.path.join(root, 'workspace'))
        self.assertEqual(project.root_directory(), root)

    def test_init(self):
        root = self._tmp_dir.name
        with self.assertRaises(LookupError):
            signac.get_project(root=root)
        project = signac.init_project(name='testproject', root=root)
        self.assertEqual(project.get_id(), 'testproject')
        self.assertEqual(project.workspace(), os.path.join(root, 'workspace'))
        self.assertEqual(project.root_directory(), root)
        # Second initialization should not make any difference.
        project = signac.init_project(name='testproject', root=root)
        project = signac.get_project(root=root)
        self.assertEqual(project.get_id(), 'testproject')
        self.assertEqual(project.workspace(), os.path.join(root, 'workspace'))
        self.assertEqual(project.root_directory(), root)
        project = signac.Project.get_project(root=root)
        self.assertEqual(project.get_id(), 'testproject')
        self.assertEqual(project.workspace(), os.path.join(root, 'workspace'))
        self.assertEqual(project.root_directory(), root)
        # Deviating initialization parameters should result in errors.
        with self.assertRaises(RuntimeError):
            signac.init_project(name='testproject2', root=root)
        with self.assertRaises(RuntimeError):
            signac.init_project(
                name='testproject',
                root=root,
                workspace='workspace2')
        with self.assertRaises(RuntimeError):
            signac.init_project(
                name='testproject2',
                root=root,
                workspace='workspace2')

<<<<<<< HEAD
=======
    def test_nested_project(self):
        def check_root(root=None):
            if root is None:
                root = os.getcwd()
            self.assertEqual(
                os.path.realpath(signac.get_project(root=root).root_directory()),
                os.path.realpath(root))
        root = self._tmp_dir.name
        root_a = os.path.join(root, 'project_a')
        root_b = os.path.join(root_a, 'project_b')
        signac.init_project('testprojectA', root_a)
        self.assertEqual(signac.get_project(root=root_a).get_id(), 'testprojectA')
        check_root(root_a)
        signac.init_project('testprojectB', root_b)
        self.assertEqual(signac.get_project(root=root_b).get_id(), 'testprojectB')
        check_root(root_b)
        cwd = os.getcwd()
        try:
            os.chdir(root_a)
            check_root()
            self.assertEqual(signac.get_project().get_id(), 'testprojectA')
        finally:
            os.chdir(cwd)
        try:
            os.chdir(root_b)
            self.assertEqual(signac.get_project().get_id(), 'testprojectB')
            check_root()
        finally:
            os.chdir(cwd)

>>>>>>> 7354fc4e

if __name__ == '__main__':
    unittest.main()<|MERGE_RESOLUTION|>--- conflicted
+++ resolved
@@ -7,11 +7,8 @@
 import signac
 from signac.common import six
 from signac.contrib.formats import TextFile
-<<<<<<< HEAD
 from signac.errors import DestinationExistsError
-=======
 from signac.contrib.project import _find_all_links
->>>>>>> 7354fc4e
 
 from test_job import BaseJobTest
 
@@ -542,8 +539,6 @@
                 root=root,
                 workspace='workspace2')
 
-<<<<<<< HEAD
-=======
     def test_nested_project(self):
         def check_root(root=None):
             if root is None:
@@ -574,7 +569,6 @@
         finally:
             os.chdir(cwd)
 
->>>>>>> 7354fc4e
 
 if __name__ == '__main__':
     unittest.main()