# Copyright (c) 2020 The Regents of the University of Michigan
# All rights reserved.
# This software is licensed under the BSD 3-Clause License.
"""Implements the SyncedAttrDict class.

This implements the dict data-structure for SyncedCollection API by
implementing the convert methods (`to_base`, `from_base`) for dictionaries.
This class also allows access to values through key indexing or attributes
named by keys, including nested keys.
"""

from collections.abc import Mapping
from collections.abc import MutableMapping

from .synced_collection import SyncedCollection
from ..errors import InvalidKeyError
from ..errors import KeyTypeError


class SyncedAttrDict(SyncedCollection, MutableMapping):
    """Implement the dict data structure along with values access through attributes named as keys.

    The SyncedAttrDict inherits from :class:`~core.collection_api.SyncedCollection`
    and :class:`~collections.abc.MutableMapping`. Therefore, it behaves similar to
    a :class:`dict`. This class also allows access to values through key indexing or
    attributes named by keys, including nested keys.

    .. warning::

        While the SyncedAttrDict object behaves like a dictionary, there are
        important distinctions to remember. In particular, because operations
        are reflected as changes to an underlying backend, copying (even deep
        copying) a SyncedAttrDict instance may exhibit unexpected behavior. If a
        true copy is required, you should use the `to_base()` method to get a
        dictionary representation, and if necessary construct a new SyncedAttrDict.
    """

<<<<<<< HEAD
    _PROTECTED_KEYS = ('_data', '_suspend_sync_', '_load', '_sync', '_parent', '_cache',
                       '_is_cached')
=======
    _PROTECTED_KEYS = ('_data', '_name', '_suspend_sync_', '_load', '_sync', '_parent')
>>>>>>> 1906db8d

    VALID_KEY_TYPES = (str, int, bool, type(None))

    def __init__(self, data=None, **kwargs):
        super().__init__(**kwargs)
        if data is None:
            self._data = {}
        else:
            with self._suspend_sync():
                self._data = {
                    self._validate_key(key): self.from_base(data=value, parent=self)
                    for key, value in data.items()
                }

    def to_base(self):
        """Convert the SyncedDict object to Dictionary.

        Returns:
        --------
        converted: dict
            Dictionary containing the converted synced dict object.
        """
        converted = {}
        for key, value in self._data.items():
            if isinstance(value, SyncedCollection):
                converted[key] = value.to_base()
            else:
                converted[key] = value
        return converted

    @classmethod
    def is_base_type(cls, data):
        """Check whether the data is an instance of mapping.

        Parameters
        ----------
        data: any
            Data to be checked.

        Returns
        -------
        bool
        """
        if isinstance(data, Mapping):
            return True
        return False

    def _update(self, data=None):
        """Update the SyncedDict instance with data using depth-first traversal."""
        if data is None:
            data = {}
        if isinstance(data, Mapping):
            with self._suspend_sync():
                # This loop avoids rebuilding existing synced collections for performance.
                for key in data:
                    if key in self._data:
                        if data[key] == self._data[key]:
                            continue
                        if isinstance(self._data[key], SyncedCollection):
                            try:
                                self._data[key]._update(data[key])
                                continue
                            except ValueError:
                                pass
                    self._data[self._validate_key(key)] = self.from_base(data[key], parent=self)
                remove = set()
                for key in self._data:
                    if key not in data:
                        remove.add(key)
                for key in remove:
                    del self._data[key]
        else:
            raise ValueError(
                "Unsupported type: {}. The data must be a mapping or None.".format(type(data)))

    @staticmethod
    def _validate_key(key):
        """Raise an exception if key is invalid. Returns key."""
        if isinstance(key, SyncedAttrDict.VALID_KEY_TYPES):
            key = str(key)
            if '.' in key:
                raise InvalidKeyError(
                    "SyncedDict keys may not contain dots ('.'): {}".format(key))
            else:
                return key
        else:
            raise KeyTypeError(
                "SyncedDict keys must be str, int, bool or None, not {}".format(type(key).__name__))

    def __setitem__(self, key, value):
        self.load()
        with self._suspend_sync():
            self._data[self._validate_key(key)] = self.from_base(data=value, parent=self)
        self.sync()

    def reset(self, data=None):
        """Update the instance with new data.

        Parameters
        ----------
        data: mapping
            Data to update the instance (Default value = None).

        Raises
        ------
        ValueError
            If the data is not instance of mapping
        """
        if data is None:
            data = {}

        if isinstance(data, Mapping):
            self.load()
            with self._suspend_sync():
                self._data = {
                    self._validate_key(key): self.from_base(data=value, parent=self)
                    for key, value in data.items()
                }
            self.sync()
        else:
            raise ValueError(
                "Unsupported type: {}. The data must be a mapping or None.".format(type(data)))

    def keys(self):
        self.load()
        return self._data.keys()

    def values(self):
        self.load()
        return self.to_base().values()

    def items(self):
        self.load()
        return self.to_base().items()

    def get(self, key, default=None):
        self.load()
        return self._data.get(key, default)

    def pop(self, key, default=None):
        self.load()
        ret = self._data.pop(key, default)
        self.sync()
        return ret

    def popitem(self):
        self.load()
        ret = self._data.popitem()
        self.sync()
        return ret

    def clear(self):
        self.load()
        self._data = {}
        self.sync()

    def update(self, mapping):
        self.load()
        with self._suspend_sync():
            for key, value in mapping.items():
                self._data[self._validate_key(key)] = self.from_base(data=value, parent=self)
        self.sync()

    def setdefault(self, key, default=None):
        self.load()
        with self._suspend_sync():
            ret = self._data.setdefault(self._validate_key(key),
                                        self.from_base(data=default, parent=self))
        self.sync()
        return ret

    def __getattr__(self, name):
        if name.startswith('__'):
            raise AttributeError("'SyncedAttrDict' object has no attribute '{}'".format(name))
        try:
            return self.__getitem__(name)
        except KeyError as e:
            raise AttributeError(e)

    def __setattr__(self, key, value):
        try:
            self.__getattribute__('_data')
        except AttributeError:
            super().__setattr__(key, value)
        else:
            if key.startswith('__') or key in self._PROTECTED_KEYS:
                super().__setattr__(key, value)
            else:
                self.__setitem__(key, value)

    def __delattr__(self, key):
        if key.startswith('__') or key in self._PROTECTED_KEYS:
            super().__delattr__(key)
        else:
            self.__delitem__(key)<|MERGE_RESOLUTION|>--- conflicted
+++ resolved
@@ -35,12 +35,7 @@
         dictionary representation, and if necessary construct a new SyncedAttrDict.
     """
 
-<<<<<<< HEAD
-    _PROTECTED_KEYS = ('_data', '_suspend_sync_', '_load', '_sync', '_parent', '_cache',
-                       '_is_cached')
-=======
-    _PROTECTED_KEYS = ('_data', '_name', '_suspend_sync_', '_load', '_sync', '_parent')
->>>>>>> 1906db8d
+    _PROTECTED_KEYS = ('_data', '_name', '_suspend_sync_', '_load', '_sync', '_parent', '_cache')
 
     VALID_KEY_TYPES = (str, int, bool, type(None))
 
@@ -54,6 +49,7 @@
                     self._validate_key(key): self.from_base(data=value, parent=self)
                     for key, value in data.items()
                 }
+            self.sync()
 
     def to_base(self):
         """Convert the SyncedDict object to Dictionary.
