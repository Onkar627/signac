# Copyright (c) 2020 The Regents of the University of Michigan
# All rights reserved.
# This software is licensed under the BSD 3-Clause License.
"""Implement the SyncedCollection class.

SyncedCollection encapsulates the synchronization of different data-structures.
These features are implemented in different subclasses which enable us to use a
backend with different data-structures or vice-versa. It declares as abstract
methods the methods that must be implemented by any subclass to match the API.
"""
import inspect
from contextlib import contextmanager
from abc import abstractmethod
from collections import defaultdict
from collections.abc import Collection

try:
    import numpy
    NUMPY = True
except ImportError:
    NUMPY = False


class SyncedCollection(Collection):
    """The base synced collection represents a collection that is synced with a backend.

    The class is intended for use as an ABC. The SyncedCollection is a
    :class:`~collections.abc.Collection` where all data is stored persistently
    in the underlying backend. The backend name wil be same as the module name.
    """

    backend = None

    def __init__(self, name=None, parent=None):
        self._data = None
        self._parent = parent
        self._name = name
        self._suspend_sync_ = 0
<<<<<<< HEAD
        self._is_cached = False
=======
        if (name is None) == (parent is None):
            raise ValueError(
                "Illegal argument combination, one of the two arguments, "
                "parent or name must be None, but not both.")
>>>>>>> 1906db8d

    @classmethod
    def register(cls, *args):
        """Register the synced data structures.

        Registry is used when recursively converting synced data structures to determine
        what to convert their children into.

        Parameters
        ----------
        *args
            Classes to register
        """
        if not hasattr(cls, 'registry'):
            cls.registry = defaultdict(list)
        if not hasattr(cls, 'backend_registry'):
            cls.backend_registry = []
        for _cls in args:
            if not inspect.isabstract(_cls):
                cls.registry[_cls.backend].append(_cls)
            elif _cls.backend:
                cls.backend_registry.append(_cls)

    @classmethod
    def from_base(cls, data, backend=None, **kwargs):
        """Dynamically resolve the type of object to the corresponding synced collection.

        Parameters
        ----------
        data : any
            Data to be converted from base class.
        backend: str
            Name of backend for synchronization. Default to backend of class.
        **kwargs:
            Kwargs passed to instance of synced collection.

        Returns
        -------
        data : object
            Synced object of corresponding base type.
        """
        backend = cls.backend if backend is None else backend
        if backend is None:
            raise ValueError("No backend found.")
        for _cls in cls.registry[backend]:
            if _cls.is_base_type(data):
                return _cls(data=data, **kwargs)
        if NUMPY:
            if isinstance(data, numpy.number):
                return data.item()
        return data

    @classmethod
    def from_backend(cls, backend_name):
        """Return backend class corresponding to backend name.
        
        Parameters
        ----------
        backend_name: str
            Name of the backend.

        Returns
        -------
        _cls
            Class corresponding to name.

        Raises:
        -------
        ValueError
        """
        for _cls in cls.backend_registry:
            if _cls.backend == backend_name:
                return _cls
        raise ValueError(f"{backend_name} backend not found.")

    @abstractmethod
    def to_base(self):
        """Dynamically resolve the synced collection to the corresponding base type."""
        pass

    @contextmanager
    def _suspend_sync(self):
        """Prepare context where load and sync are suspended."""
        self._suspend_sync_ += 1
        yield
        self._suspend_sync_ -= 1

    @classmethod
    @abstractmethod
    def is_base_type(cls, data):
        """Check whether data is of the same base type (such as list or dict) as this class."""
        pass

    @abstractmethod
    def _load(self):
        """Load data from underlying backend."""
        pass

    @abstractmethod
    def _sync(self, data):
        """Write data to underlying backend."""
        pass

    def _sync_to_backend(self):
        self._sync()

    def _load_from_backend(self):
        self._load()

    def sync(self):
        """Synchronize the data with the underlying backend."""
        if self._suspend_sync_ <= 0:
            if self._parent is None:
                self._sync_to_backend()
            else:
                self._parent.sync()

    def load(self):
        """Load the data from the underlying backend."""
        if self._suspend_sync_ <= 0:
            if self._parent is None:
                data = self._load_from_backend()
                with self._suspend_sync():
                    self._update(data)
            else:
                self._parent.load()

    # The following methods share a common implementation for
    # all data structures and regardless of backend.

    def __getitem__(self, key):
        self.load()
        return self._data[key]

    def __delitem__(self, item):
        del self._data[item]
        self.sync()

    def __iter__(self):
        self.load()
        return iter(self._data)

    def __len__(self):
        self.load()
        return len(self._data)

    def __call__(self):
        self.load()
        return self.to_base()

    def __eq__(self, other):
        if isinstance(other, type(self)):
            return self() == other()
        else:
            return self() == other

    def __repr__(self):
        self.load()
        return repr(self._data)

    def __str__(self):
        self.load()
        return str(self._data)<|MERGE_RESOLUTION|>--- conflicted
+++ resolved
@@ -36,14 +36,10 @@
         self._parent = parent
         self._name = name
         self._suspend_sync_ = 0
-<<<<<<< HEAD
-        self._is_cached = False
-=======
         if (name is None) == (parent is None):
             raise ValueError(
                 "Illegal argument combination, one of the two arguments, "
                 "parent or name must be None, but not both.")
->>>>>>> 1906db8d
 
     @classmethod
     def register(cls, *args):
@@ -151,7 +147,7 @@
         self._sync()
 
     def _load_from_backend(self):
-        self._load()
+        return self._load()
 
     def sync(self):
         """Synchronize the data with the underlying backend."""
