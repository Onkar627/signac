--- conflicted
+++ resolved
@@ -539,7 +539,6 @@
         self._project._register(self)
 
     def _check_manifest(self):
-<<<<<<< HEAD
         """Check whether the manifest file exists and is correct.
 
         Returns
@@ -558,15 +557,6 @@
         if calc_id(manifest) != self.id:
             raise JobsCorruptedError([self.id])
         return manifest
-=======
-        """Check whether the manifest file exists and is correct."""
-        fn_manifest = os.path.join(self._wd, self.FN_MANIFEST)
-        try:
-            with open(fn_manifest, "rb") as file:
-                assert calc_id(json.loads(file.read().decode())) == self.id
-        except (AssertionError, ValueError):
-            raise JobsCorruptedError([self.id])
->>>>>>> 426d2ede
 
     def init(self, force=False):
         """Initialize the job's workspace directory.
