# Copyright (c) 2018 The Regents of the University of Michigan
# All rights reserved.
# This software is licensed under the BSD 3-Clause License.
"""The signac Project and JobsCursor classes."""

import errno
import gzip
import logging
import os
import re
import stat
import time
import uuid
import warnings
from collections.abc import Iterable
from contextlib import contextmanager
from itertools import groupby
from multiprocessing.pool import ThreadPool
from tempfile import TemporaryDirectory

from deprecation import deprecated
from packaging import version

from .. import syncutil
from ..common.config import Config, get_config, load_config
from ..core import json
from ..core.h5store import H5StoreManager
from ..core.jsondict import JSONDict
from ..sync import sync_projects
from ..version import SCHEMA_VERSION, __version__
from .collection import Collection
from .errors import (
    DestinationExistsError,
    IncompatibleSchemaVersion,
    JobsCorruptedError,
    WorkspaceError,
)
from .hashing import calc_id
from .indexing import MainCrawler, SignacProjectCrawler
from .job import Job
from .schema import ProjectSchema
from .utility import _mkdir_p, _nested_dicts_to_dotted_keys, split_and_print_progress

logger = logging.getLogger(__name__)

JOB_ID_REGEX = re.compile("[a-f0-9]{32}")

ACCESS_MODULE_MINIMAL = """import signac

def get_indexes(root):
    yield signac.get_project(root).index()
"""

ACCESS_MODULE_MAIN = """#!/usr/bin/env python
# -*- coding: utf-8 -*-
import signac

def get_indexes(root):
    yield signac.get_project(root).index()

if __name__ == '__main__':
    with signac.Collection.open('index.txt') as index:
        signac.export(signac.index(), index, update=True)
"""


class JobSearchIndex:
    """Search for specific jobs with filters.

    The JobSearchIndex allows to search for job_ids,
    that are part of an index, which match specific
    state point filters or job document filters.

    Parameters
    ----------
    index :
        A document index.
    _trust : bool
        Whether to skip document validation on insertion into the internal
        Collection (Default value = False).

    """

    def __init__(self, index, _trust=False):
        self._collection = Collection(index, _trust=_trust)

    def __len__(self):
        return len(self._collection)

    def _resolve_statepoint_filter(self, q):
        """Resolve state point based on filter.

        Parameters
        ----------
        q : dict
            Filter used for state point selection.

        Yields
        ------
        str
            Filtered state point.

        """
        for key, value in q.items():
            if key in ("$and", "$or"):
                if not isinstance(value, list) or isinstance(value, tuple):
                    raise ValueError(
                        "The argument to a logical operator must be a sequence (e.g. a list)!"
                    )
                yield key, [dict(self._resolve_statepoint_filter(i)) for i in value]
            else:
                yield f"statepoint.{key}", value

    def find_job_ids(self, filter=None, doc_filter=None):
        """Find job ids from a state point or document filter.

        Parameters
        ----------
        filter : dict
            A mapping of key-value pairs that all indexed job state points are
            compared against (Default value = None).
        doc_filter : dict
            A mapping of key-value pairs that all indexed job documents are
            compared against (Default value = None).

        Returns
        -------
        list
            List of job ids matching the provided filter(s).

        """
        if filter:
            filter = dict(self._resolve_statepoint_filter(filter))
            if doc_filter:
                filter.update(doc_filter)
        elif doc_filter:
            filter = doc_filter
        return self._collection._find(filter)


class _ProjectConfig(Config):
    """Extends the project config to make it immutable."""

    def __init__(self, *args, **kwargs):
        self._mutable = True
        super().__init__(*args, **kwargs)
        self._mutable = False

    def __setitem__(self, key, value):
        if not self._mutable:
            warnings.warn(
                "Modifying the project configuration after project "
                "initialization is deprecated as of version 1.3 and "
                "will be removed in version 2.0.",
                DeprecationWarning,
            )

            assert version.parse(__version__) < version.parse("2.0")
        return super().__setitem__(key, value)


class Project:
    """The handle on a signac project.

    Application developers should usually not need to
    directly instantiate this class, but use
    :meth:`~signac.get_project` instead.

    Parameters
    ----------
    config :
        The project configuration to use. By default, it loads the first signac
        project configuration found while searching upward from the current
        working directory (Default value = None).
    _ignore_schema_version : bool
        (Default value = False).

    """

    Job = Job

    FN_DOCUMENT = "signac_project_document.json"
    "The project's document filename."

    KEY_DATA = "signac_data"
    "The project's datastore key."

    FN_STATEPOINTS = "signac_statepoints.json"
    "The default filename to read from and write state points to."

    FN_CACHE = ".signac_sp_cache.json.gz"
    "The default filename for the state point cache file."

    _use_pandas_for_html_repr = True  # toggle use of pandas for html repr

    def __init__(self, config=None, _ignore_schema_version=False):
        if config is None:
            config = load_config()
        self._config = _ProjectConfig(config)

        # Ensure that the project id is configured.
        if self.id is None:
            raise LookupError(
                "Unable to determine project id. "
                "Please verify that '{}' is a signac project path.".format(
                    os.path.abspath(self.config.get("project_dir", os.getcwd()))
                )
            )

        # Ensure that the project's data schema is supported.
        if not _ignore_schema_version:
            self._check_schema_compatibility()

        # Prepare project document
        self._document = None

        # Prepare project H5StoreManager
        self._stores = None

        # Prepare Workspace Directory
        if not os.path.isdir(self._wd):
            try:
                _mkdir_p(self._wd)
            except OSError:
                logger.error(
                    "Error occurred while trying to create "
                    "workspace directory for project {}.".format(self.id)
                )
                raise

        # Internal caches
        self._index_cache = {}
        # Note that the state point cache is a superset of the jobs in the
        # project, and its contents cannot be invalidated. The cached mapping
        # of "id: statepoint" is valid even after a job has been removed, and
        # can be used to re-open a job by id as long as that id remains in the
        # cache.
        self._sp_cache = {}
        self._sp_cache_misses = 0
        self._sp_cache_warned = False
        self._sp_cache_miss_warning_threshold = self._config.get(
            "statepoint_cache_miss_warning_threshold", 500
        )

    def __str__(self):
        """Return the project's id."""
        return str(self.id)

    def __repr__(self):
        return "{type}.get_project({root})".format(
            type=self.__class__.__name__, root=repr(self.root_directory())
        )

    def _repr_html_(self):
        """Project details in HTML format for use in IPython environment.

        Returns
        -------
        str
            HTML containing project details.

        """
        return (
            "<p>"
            + f"<strong>Project:</strong> {self.id}<br>"
            + f"<strong>Root:</strong> {self.root_directory()}<br>"
            + f"<strong>Workspace:</strong> {self.workspace()}<br>"
            + "<strong>Size:</strong> {}".format(len(self))
            + "</p>"
            + self.find_jobs()._repr_html_jobs()
        )

    def __eq__(self, other):
        return repr(self) == repr(other)

    @property
    def config(self):
        """Get project's configuration.

        Returns
        -------
        :class:`~signac.contrib.project._ProjectConfig`
            Dictionary containing project's configuration.

        """
        return self._config

    @property
    def _rd(self):
        """Get project root directory.

        Returns
        -------
        str
            Path of project directory.

        """
        return self._config["project_dir"]

    @property
    def _wd(self):
        """Get Project workspace directory.

        Returns
        -------
        str
            Path of workspace directory.

        """
        wd = os.path.expandvars(self._config.get("workspace_dir", "workspace"))
        if os.path.isabs(wd):
            return wd
        else:
            return os.path.join(self._rd, wd)

    def root_directory(self):
        """Return the project's root directory.

        Returns
        -------
        str
            Path of project directory.

        """
        return self._rd

    def workspace(self):
        """Return the project's workspace directory.

        The workspace defaults to `project_root/workspace`.
        Configure this directory with the 'workspace_dir'
        attribute.
        If the specified directory is a relative path,
        the absolute path is relative from the project's
        root directory.

        .. note::
            The configuration will respect environment variables,
            such as ``$HOME``.

        See :ref:`signac project -w <signac-cli-project>` for the command line equivalent.

        Returns
        -------
        str
            Path of workspace directory.

        """
        return self._wd

    @deprecated(
        deprecated_in="1.3",
        removed_in="2.0",
        current_version=__version__,
        details="Use project.id instead.",
    )
    def get_id(self):
        """Get the project identifier.

        Returns
        -------
        str
            The project id.

        """
        return self.id

    @property
    def id(self):
        """Get the project identifier.

        Returns
        -------
        str
            The project id.

        """
        try:
            return str(self.config["project"])
        except KeyError:
            return None

    def _check_schema_compatibility(self):
        """Check whether this project's data schema is compatible with this version.

        Raises
        ------
        :class:`~signac.errors.IncompatibleSchemaVersion`
            If the schema version is incompatible.

        """
        schema_version = version.parse(SCHEMA_VERSION)
        config_schema_version = version.parse(self.config["schema_version"])
        if config_schema_version > schema_version:
            # Project config schema version is newer and therefore not supported.
            raise IncompatibleSchemaVersion(
                "The signac schema version used by this project is '{}', but signac {} "
                "only supports up to schema version '{}'. Try updating signac.".format(
                    config_schema_version, __version__, schema_version
                )
            )
        elif config_schema_version < schema_version:
            raise IncompatibleSchemaVersion(
                "The signac schema version used by this project is '{}', but signac {} "
                "requires schema version '{}'. Please use '$ signac migrate' to "
                "irreversibly migrate this project's schema to the supported "
                "version.".format(config_schema_version, __version__, schema_version)
            )
        else:  # identical and therefore compatible
            logger.debug(
                f"The project's schema version {config_schema_version} is supported."
            )

    def min_len_unique_id(self):
        """Determine the minimum length required for a job id to be unique.

        This method's runtime scales with the number of jobs in the
        workspace.

        Returns
        -------
        int
            Minimum string length of a unique job identifier.

        """
        job_ids = list(self._find_job_ids())
        tmp = set()
        for i in range(32):
            tmp.clear()
            for _id in job_ids:
                if _id[:i] in tmp:
                    break
                else:
                    tmp.add(_id[:i])
            else:
                break
        return i

    def fn(self, filename):
        """Prepend a filename with the project's root directory path.

        Parameters
        ----------
        filename : str
            The name of the file.

        Returns
        -------
        str
            The joined path of project root directory and filename.

        """
        return os.path.join(self.root_directory(), filename)

    def isfile(self, filename):
        """Check if a filename exists in the project's root directory.

        Parameters
        ----------
        filename : str
            The name of the file.

        Returns
        -------
        bool
            True if filename exists in the project's root directory.

        """
        return os.path.isfile(self.fn(filename))

    def _reset_document(self, new_doc):
        """Reset document to new document passed.

        Parameters
        ----------
        new_doc : dict
            The new project document.

        """
        self.document.reset(new_doc)

    @property
    def document(self):
        """Get document associated with this project.

        Returns
        -------
        :class:`~signac.JSONDict`
            The project document.

        """
        if self._document is None:
            fn_doc = os.path.join(self._rd, self.FN_DOCUMENT)
            self._document = JSONDict(filename=fn_doc, write_concern=True)
        return self._document

    @document.setter
    def document(self, new_doc):
        """Setter method for document associated with this project.

        Parameters
        ----------
        new_doc : dict
            The new project document.

        """
        self._reset_document(new_doc)

    @property
    def doc(self):
        """Get document associated with this project.

        Alias for :meth:`~signac.Project.document`.

        Returns
        -------
        :class:`~signac.JSONDict`
            The project document.

        """
        return self.document

    @doc.setter
    def doc(self, new_doc):
        """Setter method for document associated with this project.

        Parameters
        ----------
        new_doc : dict
            The new project document.

        """
        self.document = new_doc

    @property
    def stores(self):
        """Get HDF5-stores associated with this project.

        Use this property to access an HDF5 file within the project's root
        directory using the H5Store dict-like interface.

        This is an example for accessing an HDF5 file called ``'my_data.h5'``
        within the project's root directory:

        .. code-block:: python

            project.stores['my_data']['array'] = np.random((32, 4))

        This is equivalent to:

        .. code-block:: python

            H5Store(project.fn('my_data.h5'))['array'] = np.random((32, 4))

        Both the `project.stores` and the `H5Store` itself support attribute
        access. The above example could therefore also be expressed as:

        .. code-block:: python

            project.stores.my_data.array = np.random((32, 4))

        Returns
        -------
        :class:`~signac.H5StoreManager`
            The HDF5-Store manager for this project.

        """
        if self._stores is None:
            self._stores = H5StoreManager(self._rd)
        return self._stores

    @property
    def data(self):
        """Get data associated with this project.

        This property should be used for large array-like data, which can't be
        stored efficiently in the project document. For examples and usage, see
        `Centralized Project Data
        <https://docs.signac.io/en/latest/projects.html#centralized-project-data>`_.

        Equivalent to:

        .. code-block:: python

            return project.stores['signac_data']

        See Also
        --------
        :class:`~signac.H5Store` : Usage examples.

        Returns
        -------
        :class:`~signac.H5Store`
            An HDF5-backed datastore.

        """
        return self.stores[self.KEY_DATA]

    @data.setter
    def data(self, new_data):
        """Setter method for data associated with this project.

        Parameters
        ----------
        new_data : :class:`~signac.H5Store`
            An HDF5-backed datastore.

        """
        self.stores[self.KEY_DATA] = new_data

    def open_job(self, statepoint=None, id=None):
        """Get a job handle associated with a state point.

        This method returns the job instance associated with
        the given state point or job id.
        Opening a job by a valid state point never fails.
        Opening a job by id requires a lookup of the state point
        from the job id, which may fail if the job was not
        previously initialized.

        Parameters
        ----------
        statepoint : dict
            The job's unique set of state point parameters (Default value = None).
        id : str
            The job id (Default value = None).

        Returns
        -------
        :class:`~signac.contrib.job.Job`
            The job instance.

        Raises
        ------
        KeyError
            If the attempt to open the job by id fails.
        LookupError
            If the attempt to open the job by an abbreviated id returns more
            than one match.

        """
        if (statepoint is None) == (id is None):
            raise ValueError("Either statepoint or id must be provided, but not both.")
        if id is None:
            # Second best case (Job will update self._sp_cache on init)
            return self.Job(project=self, statepoint=statepoint)
        try:
            # Optimal case (id is in the state point cache)
            return self.Job(project=self, statepoint=self._sp_cache[id], _id=id)
<<<<<<< HEAD
        else:
            # Worst case: no state point was provided and the state point cache
            # missed. The Job will register itself in self._sp_cache when the
            # state point is accessed.
=======
        except KeyError:
            # Worst case (no statepoint and cache miss, Job will register
            # itself in self._sp_cache on statepoint access)
>>>>>>> 9a12405a
            if len(id) < 32:
                # Resolve partial job ids (first few characters) into a full job id
                job_ids = self._find_job_ids()
                matches = [_id for _id in job_ids if _id.startswith(id)]
                if len(matches) == 1:
                    id = matches[0]
                elif len(matches) > 1:
                    raise LookupError(id)
                else:
                    # By elimination, len(matches) == 0
                    raise KeyError(id)
            elif not self._contains_job_id(id):
                # id does not exist in the project data space
                raise KeyError(id)
            return self.Job(project=self, _id=id)

    def _job_dirs(self):
        """Generate ids of jobs in the workspace.

        Yields
        ------
        str
            Job id.

        """
        try:
            for d in os.listdir(self._wd):
                if JOB_ID_REGEX.match(d):
                    yield d
        except OSError as error:
            if error.errno == errno.ENOENT:
                if os.path.islink(self._wd):
                    raise WorkspaceError(
                        f"The link '{self._wd}' pointing to the workspace is broken."
                    )
                elif not os.path.isdir(os.path.dirname(self._wd)):
                    logger.warning(
                        "The path to the workspace directory "
                        "('{}') does not exist.".format(os.path.dirname(self._wd))
                    )
                else:
                    logger.info(f"The workspace directory '{self._wd}' does not exist!")
            else:
                logger.error(f"Unable to access the workspace directory '{self._wd}'.")
                raise WorkspaceError(error)

    def num_jobs(self):
        """Return the number of initialized jobs.

        Returns
        -------
        int
            Count of initialized jobs.

        """
        # We simply count the the number of valid directories and avoid building a list
        # for improved performance.
        i = 0
        for i, _ in enumerate(self._job_dirs(), 1):
            pass
        return i

    __len__ = num_jobs

    def _contains_job_id(self, job_id):
        """Determine whether a job id is in the project's data space.

        Parameters
        ----------
        job_id : str
            The job id to test for initialization.

        Returns
        -------
        bool
            True if the job id is initialized for this project.

        """
        return os.path.exists(os.path.join(self._wd, job_id))

    def __contains__(self, job):
        """Determine whether job is in the project's data space.

        Parameters
        ----------
        job : :class:`~signac.contrib.job.Job`
            The job to test for initialization.

        Returns
        -------
        bool
            True if the job is initialized for this project.

        """
        return self._contains_job_id(job.id)

    @deprecated(deprecated_in="1.3", removed_in="2.0", current_version=__version__)
    def build_job_search_index(self, index, _trust=False):
        """Build a job search index.

        Parameters
        ----------
        index : list
            A document index.
        _trust :
            (Default value = False).

        Returns
        -------
        :class:`~signac.contrib.project.JobSearchIndex`
            A job search index based on the provided index.

        """
        return JobSearchIndex(index=index, _trust=_trust)

    @deprecated(
        deprecated_in="1.3",
        removed_in="2.0",
        current_version=__version__,
        details="Use the detect_schema() function instead.",
    )
    def build_job_statepoint_index(self, exclude_const=False, index=None):
        """Build a state point index to identify jobs with specific parameters.

        This method generates pairs of state point keys and mappings of
        values to a set of all corresponding job ids. The pairs are ordered
        by the number of different values. Since state point keys may be
        nested, they are represented as a tuple.
        For example:

        .. code-block:: python

            >>> for i in range(4):
            ...     project.open_job({'a': i, 'b': {'c': i % 2}}).init()
            ...
            >>> for key, value in project.build_job_statepoint_index():
            ...     print(key)
            ...     pprint.pprint(value)
            ...
            ('b', 'c')
            defaultdict(<class 'set'>,
                        {0: {'3a530c13bfaf57517b4e81ecab6aec7f',
                             '4e9a45a922eae6bb5d144b36d82526e4'},
                         1: {'d49c6609da84251ab096654971115d0c',
                             '5c2658722218d48a5eb1e0ef7c26240b'}})
            ('a',)
            defaultdict(<class 'set'>,
                        {0: {'4e9a45a922eae6bb5d144b36d82526e4'},
                         1: {'d49c6609da84251ab096654971115d0c'},
                         2: {'3a530c13bfaf57517b4e81ecab6aec7f'},
                         3: {'5c2658722218d48a5eb1e0ef7c26240b'}})

        Values that are constant over the complete data space can be optionally
        ignored with the `exclude_const` argument set to True.

        Parameters
        ----------
        exclude_const : bool
            Exclude entries that are shared by all jobs
            that are part of the index (Default value = False).
        index :
            A document index.

        Yields
        ------
        tuple
            Pairs of state point keys and mappings of values to a set of all
            corresponding job ids (Default value = None).

        """
        from .schema import _build_job_statepoint_index

        if index is None:
            index = [{"_id": job.id, "statepoint": job.statepoint()} for job in self]
        for x, y in _build_job_statepoint_index(
            exclude_const=exclude_const, index=index
        ):
            yield tuple(x.split(".")), y

    def detect_schema(self, exclude_const=False, subset=None, index=None):
        """Detect the project's state point schema.

        See :ref:`signac schema <signac-cli-schema>` for the command line equivalent.

        Parameters
        ----------
        exclude_const : bool
            Exclude all state point keys that are shared by all jobs within this project
            (Default value = False).
        subset :
            A sequence of jobs or job ids specifying a subset over which the state point
            schema should be detected (Default value = None).
        index :
            A document index (Default value = None).

        Returns
        -------
        :class:`~signac.contrib.schema.ProjectSchema`
            The detected project schema.

        """
        from .schema import _build_job_statepoint_index

        if index is None:
            index = self.index(include_job_document=False)
        if subset is not None:
            subset = {str(s) for s in subset}
            index = [doc for doc in index if doc["_id"] in subset]
        statepoint_index = _build_job_statepoint_index(
            exclude_const=exclude_const, index=index
        )
        return ProjectSchema.detect(statepoint_index)

    @deprecated(
        deprecated_in="1.3",
        removed_in="2.0",
        current_version=__version__,
        details=(
            "Use find_jobs() instead, then access ids with job.id."
            "Replicate the original behavior with "
            "[job.id for job in project.find_jobs()]"
        ),
    )
    def find_job_ids(self, filter=None, doc_filter=None, index=None):
        """Find the job_ids of all jobs matching the filters.

        The optional filter arguments must be a Mapping of key-value
        pairs and JSON serializable.

        .. note::
            Providing a pre-calculated index may vastly increase the
            performance of this function.

        Parameters
        ----------
        filter : dict
            A mapping of key-value pairs that all
            indexed job state points are compared against (Default value = None).
        doc_filter : dict
            A mapping of key-value pairs that all
            indexed job documents are compared against (Default value = None).
        index :
             A document index. If not provided, an index will be computed
            (Default value = None).

        Returns
        -------
        The ids of all indexed jobs matching both filter(s).

        Raises
        ------
        TypeError
            If the filters are not JSON serializable.
        ValueError
            If the filters are invalid.
        RuntimeError
            If the filters are not supported by the index.

        """
        return self._find_job_ids(filter, doc_filter, index)

    def _find_job_ids(self, filter=None, doc_filter=None, index=None):
        """Find the job_ids of all jobs matching the filters.

        The optional filter arguments must be a JSON serializable mapping of
        key-value pairs.

        .. note::
            Providing a pre-calculated index may vastly increase the
            performance of this function.

        Parameters
        ----------
        filter : Mapping
            A mapping of key-value pairs that all indexed job state points are
            compared against (Default value = None).
        doc_filter :
            A mapping of key-value pairs that all indexed job documents are
            compared against (Default value = None).
        index :
            A document index. If not provided, an index will be computed
            (Default value = None).

        Returns
        -------
        The ids of all indexed jobs matching both filters.

        Raises
        ------
        TypeError
            If the filters are not JSON serializable.
        ValueError
            If the filters are invalid.
        RuntimeError
            If the filters are not supported by the index.

        """
        if filter is None and doc_filter is None and index is None:
            return list(self._job_dirs())
        if index is None:
            if doc_filter is None:
                index = self._sp_index()
            else:
                index = self.index(include_job_document=True)
            search_index = JobSearchIndex(index, _trust=True)
        else:
            search_index = JobSearchIndex(index)
        return search_index.find_job_ids(filter=filter, doc_filter=doc_filter)

    def find_jobs(self, filter=None, doc_filter=None):
        """Find all jobs in the project's workspace.

        The optional filter arguments must be a Mapping of key-value pairs and
        JSON serializable. The `filter` argument is used to search against job
        state points, whereas the `doc_filter` argument compares against job
        document keys.

        See :ref:`signac find <signac-cli-find>` for the command line equivalent.

        Parameters
        ----------
        filter : Mapping
            A mapping of key-value pairs that all indexed job state points are
            compared against (Default value = None).
        doc_filter : Mapping
            A mapping of key-value pairs that all indexed job documents are
            compared against (Default value = None).

        Returns
        -------
        :class:`~signac.contrib.project.JobsCursor`
            JobsCursor of jobs matching the provided filter(s).

        Raises
        ------
        TypeError
            If the filters are not JSON serializable.
        ValueError
            If the filters are invalid.
        RuntimeError
            If the filters are not supported by the index.

        """
        return JobsCursor(self, filter, doc_filter)

    def __iter__(self):
        return iter(self.find_jobs())

    def groupby(self, key=None, default=None):
        """Group jobs according to one or more state point parameters.

        This method can be called on any :class:`~signac.contrib.project.JobsCursor` such as
        the one returned by :meth:`~signac.Project.find_jobs` or by iterating over a
        project.

        Examples
        --------
        .. code-block:: python

            # Group jobs by state point parameter 'a'.
            for key, group in project.groupby('a'):
                print(key, list(group))

            # Find jobs where job.sp['a'] is 1 and group them
            # by job.sp['b'] and job.sp['c'].
            for key, group in project.find_jobs({'a': 1}).groupby(('b', 'c')):
                print(key, list(group))

            # Group by job.sp['d'] and job.document['count'] using a lambda.
            for key, group in project.groupby(
                lambda job: (job.sp['d'], job.document['count'])
            ):
                print(key, list(group))

        If `key` is None, jobs are grouped by identity (by id), placing one job
        into each group.

        Parameters
        ----------
        key : str, iterable, or callable
            The state point grouping parameter(s) passed as a string,
            iterable of strings, or a callable that will be passed one
            argument, the job (Default value = None).
        default
            A default value to be used when a given state point key is not
            present. The value must be sortable and is only used if not None
            (Default value = None).

        Returns
        -------
        key : str
            Grouped key.
        group : iterable of Jobs
            Iterable of `Job` instances matching this group key.

        """
        return self.find_jobs().groupby(key, default=default)

    def groupbydoc(self, key=None, default=None):
        """Group jobs according to one or more document values.

        This method can be called on any :class:`~signac.contrib.project.JobsCursor` such as
        the one returned by :meth:`~signac.Project.find_jobs` or by iterating over a
        project.

        Examples
        --------
        .. code-block:: python

            # Group jobs by document value 'a'.
            for key, group in project.groupbydoc('a'):
                print(key, list(group))

            # Find jobs where job.sp['a'] is 1 and group them
            # by job.document['b'] and job.document['c'].
            for key, group in project.find_jobs({'a': 1}).groupbydoc(('b', 'c')):
                print(key, list(group))

            # Group by whether 'd' is a field in the job.document using a lambda.
            for key, group in project.groupbydoc(lambda doc: 'd' in doc):
                print(key, list(group))

        If `key` is None, jobs are grouped by identity (by id), placing one job
        into each group.

        Parameters
        ----------
        key : str, iterable, or function
            The state point grouping parameter(s) passed as a string, iterable of strings,
            or a function that will be passed one argument, :meth:`~signac.job.Job.document`.
            (Default value = None).
        default :
            A default value to be used when a given state point key is not present (must
            be sortable).

        """
        return self.find_jobs().groupbydoc(key, default=default)

    def to_dataframe(self, *args, **kwargs):
        r"""Export the project metadata to a pandas DataFrame.

        The arguments to this function are forwarded to
        :meth:`~signac.contrib.project.JobsCursor.to_dataframe`.

        Parameters
        ----------
        \*args :
            Forwarded to :meth:`~signac.contrib.project.JobsCursor.to_dataframe`.
        \*\*kwargs :
            Forwarded to :meth:`~signac.contrib.project.JobsCursor.to_dataframe`.

        Returns
        -------
        :class:`~pandas.DataFrame`

        """
        return self.find_jobs().to_dataframe(*args, **kwargs)

    def read_statepoints(self, fn=None):
        """Read all state points from a file.

        See Also
        --------
        dump_statepoints : Dump the state points and associated job ids.
        write_statepoints : Dump state points to a file.

        Parameters
        ----------
        fn : str
            The filename of the file containing the state points,
            defaults to :attr:`~signac.Project.FN_STATEPOINTS`.

        Returns
        -------
        dict
            State points.

        """
        if fn is None:
            fn = self.fn(self.FN_STATEPOINTS)
        # See comment in write state points.
        with open(fn) as file:
            return json.loads(file.read())

    def dump_statepoints(self, statepoints):
        """Dump the state points and associated job ids.

        Equivalent to:

        .. code-block:: python

            {project.open_job(sp).id: sp for sp in statepoints}

        Parameters
        ----------
        statepoints : iterable
            A list of state points.

        Returns
        -------
        dict
            A mapping, where the key is the job id and the value is the
            state point.

        """
        return {calc_id(sp): sp for sp in statepoints}

    def write_statepoints(self, statepoints=None, fn=None, indent=2):
        """Dump state points to a file.

        If the file already contains state points, all new state points
        will be appended, while the old ones are preserved.

        See Also
        --------
        dump_statepoints : Dump the state points and associated job ids.

        Parameters
        ----------
        statepoints : iterable
            A list of state points, defaults to all state points which are
            defined in the workspace.
        fn : str
            The filename of the file containing the state points, defaults to
            :attr:`~signac.Project.FN_STATEPOINTS`.
        indent : int
            Specify the indentation of the JSON file (Default value = 2).

        """
        if fn is None:
            fn = self.fn(self.FN_STATEPOINTS)
        try:
            tmp = self.read_statepoints(fn=fn)
        except OSError as error:
            if not error.errno == errno.ENOENT:
                raise
            tmp = {}
        if statepoints is None:
            job_ids = self._job_dirs()
            _cache = {_id: self._get_statepoint(_id) for _id in job_ids}
        else:
            _cache = {calc_id(sp): sp for sp in statepoints}

        tmp.update(_cache)
        logger.debug("Writing state points file with {} entries.".format(len(tmp)))
        with open(fn, "w") as file:
            file.write(json.dumps(tmp, indent=indent))

    def _register(self, _id, statepoint):
        """Register the job state point in the project state point cache.

        Parameters
        ----------
        _id : str
            A job identifier.
        statepoint : dict
            A validated job state point.

        """
        self._sp_cache[_id] = statepoint

    def _get_statepoint_from_workspace(self, job_id):
        """Attempt to read the state point from the workspace.

        Parameters
        ----------
        job_id : str
            Identifier of the job.

        """
        fn_manifest = os.path.join(self._wd, job_id, self.Job.FN_MANIFEST)
        try:
            with open(fn_manifest, "rb") as manifest:
                return json.loads(manifest.read().decode())
        except (OSError, ValueError) as error:
            if os.path.isdir(os.path.join(self._wd, job_id)):
                logger.error(
                    "Error while trying to access state "
                    "point manifest file of job '{}': '{}'.".format(job_id, error)
                )
                raise JobsCorruptedError([job_id])
            raise KeyError(job_id)

    def _get_statepoint(self, job_id, fn=None):
        """Get the state point associated with a job id.

        The state point is retrieved from the internal cache, from
        the workspace or from a state points file.

        Parameters
        ----------
        job_id : str
            A job id to get the state point for.
        fn : str
            The filename of the file containing the state points, defaults
            to :attr:`~signac.Project.FN_STATEPOINTS`.

        Returns
        -------
        dict
            The state point corresponding to job_id.

        Raises
        ------
        KeyError
            If the state point associated with job_id could not be found.
        JobsCorruptedError
            If the state point manifest file corresponding to job_id is
            inaccessible or corrupted.

        """
        if not self._sp_cache:
            # Triggers if no state points have been added to the cache, and all
            # the values are None.
            self._read_cache()
        try:
            # State point cache hit
            return self._sp_cache[job_id]
        except KeyError:
            # State point cache missed
            self._sp_cache_misses += 1
            if (
                not self._sp_cache_warned
                and self._sp_cache_misses > self._sp_cache_miss_warning_threshold
            ):
                logger.debug(
                    "High number of state point cache misses. Consider "
                    "to update cache with the Project.update_cache() method."
                )
                self._sp_cache_warned = True
            try:
                statepoint = self._get_statepoint_from_workspace(job_id)
                # Update the project's state point cache from this cache miss
                self._sp_cache[job_id] = statepoint
            except KeyError as error:
                # Fall back to a file containing all state points because the state
                # point could not be read from the job workspace.
                try:
                    statepoints = self.read_statepoints(fn=fn)
                    # Update the project's state point cache
                    self._sp_cache.update(statepoints)
                    statepoint = statepoints[job_id]
                except OSError as io_error:
                    if io_error.errno != errno.ENOENT:
                        raise io_error
                    else:
                        raise error
        return statepoint

    @deprecated(
        deprecated_in="1.3",
        removed_in="2.0",
        current_version=__version__,
        details="Use open_job(id=jobid).statepoint() function instead.",
    )
    def get_statepoint(self, jobid, fn=None):
        """Get the state point associated with a job id.

        The state point is retrieved from the internal cache, from
        the workspace or from a state points file.

        Parameters
        ----------
        jobid : str
            A job id to get the state point for.
        fn : str
            The filename of the file containing the state points, defaults
            to :attr:`~signac.Project.FN_STATEPOINTS`.

        Returns
        -------
        dict
            The state point corresponding to jobid.

        Raises
        ------
        KeyError
            If the state point associated with jobid could not be found.
        JobsCorruptedError
            If the state point manifest file corresponding to jobid is
            inaccessible or corrupted.

        """
        return self._get_statepoint(job_id=jobid, fn=fn)

    def create_linked_view(self, prefix=None, job_ids=None, index=None, path=None):
        """Create or update a persistent linked view of the selected data space.

        Similar to :meth:`~signac.Project.export_to`, this function expands the data space
        for the selected jobs, but instead of copying data will create symbolic links to the
        individual job workspace directories. This is primarily useful for browsing through
        the data space using a file-browser with human-interpretable directory paths.

        By default, the paths of the view will be based on variable state point keys as part
        of the *implicit* schema of the selected jobs that we create the view for. For example,
        creating a linked view for a data space with schema

        .. code-block:: python

            >>> print(project.detect_schema())
            {
             'foo': 'int([0, 1, 2, ..., 8, 9], 10)',
            }

        by calling ``project.create_linked_view('my_view')`` will look similar to:

        .. code-block:: bash

            my_view/foo/0/job -> workspace/b8fcc6b8f99c56509eb65568922e88b8
            my_view/foo/1/job -> workspace/b6cd26b873ae3624653c9268deff4485
            ...

        It is possible to control the paths using the ``path`` argument, which behaves in
        the exact same manner as the equivalent argument for :meth:`~signac.Project.export_to`.

        .. note::
            The behavior of this function is almost equivalent to
            ``project.export_to('my_view', copytree=os.symlink)`` with the
            major difference that view hierarchies are actually *updated*,
            meaning that invalid links are automatically removed.

        See :ref:`signac view <signac-cli-view>` for the command line equivalent.

        Parameters
        ----------
        prefix : str
            The path where the linked view will be created or updated (Default value = None).
        job_ids : iterable
            If None (the default), create the view for the complete data space,
            otherwise only for this iterable of job ids.
        index :
            A document index (Default value = None).
        path :
            The path (function) used to structure the linked data space (Default value = None).

        Returns
        -------
        dict
            A dictionary that maps the source directory paths to the linked
            directory paths.

        """
        if index is not None:
            warnings.warn(
                (
                    "The `index` argument is deprecated as of version 1.3 and will be "
                    "removed in version 2.0."
                ),
                DeprecationWarning,
            )

        from .linked_view import create_linked_view

        return create_linked_view(self, prefix, job_ids, index, path)

    @deprecated(
        deprecated_in="1.3",
        removed_in="2.0",
        current_version=__version__,
        details="Use job.reset_statepoint() instead.",
    )
    def reset_statepoint(self, job, new_statepoint):
        """Reset the state point of job.

        .. danger::

            Use this function with caution! Resetting a job's state point,
            may sometimes be necessary, but can possibly lead to incoherent
            data spaces.

        Parameters
        ----------
        job : :class:`~signac.contrib.job.Job`
            The job that should be reset to a new state point.
        new_statepoint : mapping
            The job's new state point.

        Raises
        ------
        :class:`~signac.errors.DestinationExistsError`
            If a job associated with the new state point is already initialized.
        OSError
            If the move failed due to an unknown system related error.

        """
        job.reset_statepoint(new_statepoint=new_statepoint)

    @deprecated(
        deprecated_in="1.3",
        removed_in="2.0",
        current_version=__version__,
        details="Use job.update_statepoint() instead.",
    )
    def update_statepoint(self, job, update, overwrite=False):
        """Update the state point of this job.

        .. warning::

            While appending to a job's state point is generally safe,
            modifying existing parameters may lead to data
            inconsistency. Use the overwrite argument with caution!

        Parameters
        ----------
        job : :class:`~signac.contrib.job.Job`
            The job whose state point shall be updated.
        update : mapping
            A mapping used for the state point update.
        overwrite :
            Set to true to ignore whether this update overwrites parameters,
            which are currently part of the job's state point. Use with caution!
            (Default value = False).

        Raises
        ------
        KeyError
            If the update contains keys, which are already part of the job's
            state point and overwrite is False.
        :class:`~signac.errors.DestinationExistsError`
            If a job associated with the new state point is already initialized.
        OSError
            If the move failed due to an unknown system related error.

        """
        job.update_statepoint(update=update, overwrite=overwrite)

    def clone(self, job, copytree=syncutil.copytree):
        """Clone job into this project.

        Create an identical copy of job within this project.

        See :ref:`signac clone <signac-cli-clone>` for the command line equivalent.

        Parameters
        ----------
        job : :class:`~signac.contrib.job.Job`
            The job to copy into this project.
        copytree :
             (Default value = syncutil.copytree)

        Returns
        -------
        :class:`~signac.contrib.job.Job`
            The job instance corresponding to the copied job.

        Raises
        ------
        :class:`~signac.errors.DestinationExistsError`
            In case that a job with the same id is already
            initialized within this project.

        """
        dst = self.open_job(job.statepoint())
        try:
            copytree(job.workspace(), dst.workspace())
        except OSError as error:
            if error.errno == errno.EEXIST:
                raise DestinationExistsError(dst)
            elif error.errno == errno.ENOENT:
                raise ValueError("Source job not initalized.")
            else:
                raise
        return dst

    def sync(
        self,
        other,
        strategy=None,
        exclude=None,
        doc_sync=None,
        selection=None,
        **kwargs,
    ):
        r"""Synchronize this project with the other project.

        Try to clone all jobs from the other project to this project.
        If a job is already part of this project, try to synchronize the job
        using the optionally specified strategies.

        See :ref:`signac sync <signac-cli-sync>` for the command line equivalent.

        Parameters
        ----------
        other : :class:`~signac.Project`
            The other project to synchronize this project with.
        strategy :
            A file synchronization strategy (Default value = None).
        exclude :
            Files with names matching the given pattern will be excluded
            from the synchronization (Default value = None).
        doc_sync :
            The function applied for synchronizing documents (Default value = None).
        selection :
            Only sync the given jobs (Default value = None).
        \*\*kwargs :
            This method also accepts the same keyword arguments as the
            :meth:`~signac.sync.sync_projects` function.

        Raises
        ------
        :class:`~signac.errors.DocumentSyncConflict`
            If there are conflicting keys within the project or job documents that cannot
            be resolved with the given strategy or if there is no strategy provided.
        :class:`~signac.errors.FileSyncConflict`
            If there are differing files that cannot be resolved with the given strategy
            or if no strategy is provided.
        :class:`~signac.errors.SchemaSyncConflict`
            In case that the check_schema argument is True and the detected state point
            schema of this and the other project differ.

        """
        return sync_projects(
            source=other,
            destination=self,
            strategy=strategy,
            exclude=exclude,
            doc_sync=doc_sync,
            selection=selection,
            **kwargs,
        )

    def export_to(self, target, path=None, copytree=None):
        """Export all jobs to a target location, such as a directory or a (compressed) archive file.

        Use this function in combination with :meth:`~signac.Project.find_jobs` to export only a
        select number of jobs, for example:

        .. code-block:: python

            project.find_jobs({'foo': 0}).export_to('foo_0.tar')

        The ``path`` argument enables users to control how exactly the exported data space is to be
        expanded. By default, the path-function will be based on the *implicit* schema of the
        exported jobs. For example, exporting jobs that all differ by a state point key *foo* with
        ``project.export_to('data/')``, the exported directory structure could look like this:

        .. code-block:: bash

            data/foo/0
            data/foo/1
            ...

        That would be equivalent to specifying ``path=lambda job: os.path.join('foo', job.sp.foo)``.

        Instead of a function, we can also provide a string, where fields for state point keys
        are automatically formatted. For example, the following two path arguments are equivalent:
        "foo/{foo}" and "foo/{job.sp.foo}".

        Any attribute of job can be used as a field here, so ``job.doc.bar``,
        ``job.id``, and ``job.ws`` can also be used as path fields.

        A special ``{{auto}}`` field allows us to expand the path automatically with state point
        keys that have not been specified explicitly. So, for example, one can provide
        ``path="foo/{foo}/{{auto}}"`` to specify that the path shall begin with ``foo/{foo}/``,
        but is then automatically expanded with all other state point key-value pairs. How
        key-value pairs are concatenated can be controlled *via* the format-specifier, so for
        example, ``path="{{auto:_}}"`` will generate a structure such as

        .. code-block:: bash

            data/foo_0
            data/foo_1
            ...

        Finally, providing ``path=False`` is equivalent to ``path="{job.id}"``.

        See Also
        --------
        :meth:`~signac.Project.import_from` :
            Previously exported or non-signac data spaces can be imported.

        See :ref:`signac export <signac-cli-export>` for the command line equivalent.

        Parameters
        ----------
        target :
            A path to a directory to export to. The target can not already exist.
            Besides directories, possible targets are tar files (`.tar`), gzipped tar files
            (`.tar.gz`), zip files (`.zip`), bzip2-compressed files (`.bz2`),
            and xz-compressed files (`.xz`).
        path :
            The path (function) used to structure the exported data space.
            This argument must either be a callable which returns a path (str) as a function
            of `job`, a string where fields are replaced using the job-state point dictionary,
            or `False`, which means that we just use the job-id as path.
            Defaults to the equivalent of ``{{auto}}``.
        copytree :
            The function used for the actual copying of directory tree
            structures. Defaults to :func:`shutil.copytree`.
            Can only be used when the target is a directory.

        Returns
        -------
        dict
            A dict that maps the source directory paths, to the target
            directory paths.

        """
        return self.find_jobs().export_to(target=target, path=path, copytree=copytree)

    def import_from(self, origin=None, schema=None, sync=None, copytree=None):
        """Import the data space located at origin into this project.

        This function will walk through the data space located at origin and will try to identify
        data space paths that can be imported as a job workspace into this project.

        The ``schema`` argument expects a function that takes a path argument and returns a state
        point dictionary. A default function is used when no argument is provided.
        The default schema function will simply look for state point manifest files--usually named
        ``signac_statepoint.json``--and then import all data located within that path into the job
        workspace corresponding to the state point specified in the manifest file.

        Alternatively the schema argument may be a string, that is converted into a schema function,
        for example: Providing ``foo/{foo:int}`` as schema argument means that all directories under
        ``foo/`` will be imported and their names will be interpreted as the value for ``foo``
        within the state point.

        .. tip::

            Use ``copytree=os.replace`` or ``copytree=shutil.move`` to move dataspaces on import
            instead of copying them.

            Warning: Imports can fail due to conflicts. Moving data instead of copying may
            therefore lead to inconsistent states and users are advised to apply caution.

        See Also
        --------
        :meth:`~signac.Project.export_to` : Export the project data space.

        See :ref:`signac import <signac-cli-import>` for the command line equivalent.

        Parameters
        ----------
        origin :
            The path to the data space origin, which is to be imported. This may be a path to
            a directory, a zip file, or a tarball archive (Default value = None).
        schema :
            An optional schema function, which is either a string or a function that accepts a
            path as its first and only argument and returns the corresponding state point as dict.
            (Default value = None).
        sync :
            If ``True``, the project will be synchronized with the imported data space. If a
            dict of keyword arguments is provided, the arguments will be used for
            :meth:`~signac.Project.sync` (Default value = None).
        copytree :
            Specify which exact function to use for the actual copytree operation.
            Defaults to :func:`shutil.copytree`.

        Returns
        -------
        dict
            A dict that maps the source directory paths to the target directory paths.

        """
        from .import_export import import_into_project

        if sync:
            with self.temporary_project() as tmp_project:
                ret = tmp_project.import_from(origin=origin, schema=schema)
                if sync is True:
                    self.sync(other=tmp_project)
                else:
                    self.sync(other=tmp_project, **sync)
                return ret

        paths = dict(
            import_into_project(
                origin=origin, project=self, schema=schema, copytree=copytree
            )
        )
        return paths

    def check(self):
        """Check the project's workspace for corruption.

        Raises
        ------
        JobsCorruptedError
            When one or more jobs are identified as corrupted.

        """
        corrupted = []
        logger.info("Checking workspace for corruption...")
        for job_id in self._find_job_ids():
            try:
                statepoint = self._get_statepoint(job_id)
                if calc_id(statepoint) != job_id:
                    corrupted.append(job_id)
                else:
                    self.open_job(statepoint).init()
            except JobsCorruptedError as error:
                corrupted.extend(error.job_ids)
        if corrupted:
            logger.error(
                "At least one job appears to be corrupted. Call Project.repair() "
                "to try to fix errors."
            )
            raise JobsCorruptedError(corrupted)

    def repair(self, fn_statepoints=None, index=None, job_ids=None):
        """Attempt to repair the workspace after it got corrupted.

        This method will attempt to repair lost or corrupted job state point
        manifest files using a state points file or a document index or both.

        Parameters
        ----------
        fn_statepoints : str
            The filename of the file containing the state points, defaults
            to :attr:`~signac.Project.FN_STATEPOINTS`.
        index :
            A document index (Default value = None).
        job_ids :
            An iterable of job ids that should get repaired. Defaults to all jobs.

        Raises
        ------
        JobsCorruptedError
            When one or more corrupted job could not be repaired.

        """
        if job_ids is None:
            job_ids = self._find_job_ids()

        # Load internal cache from all available external sources.
        self._read_cache()
        try:
            # Updates the state point cache from the provided file
            self._sp_cache.update(self.read_statepoints(fn=fn_statepoints))
        except OSError as error:
            if error.errno != errno.ENOENT or fn_statepoints is not None:
                raise
        if index is not None:
            for doc in index:
                self._sp_cache[doc["signac_id"]] = doc["statepoint"]

        corrupted = []
        for job_id in job_ids:
            try:
                # First, check if we can look up the state point.
                statepoint = self._get_statepoint(job_id)
                # Check if state point and id correspond.
                correct_id = calc_id(statepoint)
                if correct_id != job_id:
                    logger.warning(
                        "The job id of job '{}' is incorrect; "
                        "it should be '{}'.".format(job_id, correct_id)
                    )
                    invalid_wd = os.path.join(self.workspace(), job_id)
                    correct_wd = os.path.join(self.workspace(), correct_id)
                    try:
                        os.replace(invalid_wd, correct_wd)
                    except OSError as error:
                        logger.critical(
                            "Unable to fix location of job with "
                            " id '{}': '{}'.".format(job_id, error)
                        )
                        corrupted.append(job_id)
                        continue
                    else:
                        logger.info("Moved job to correct workspace.")

                job = self.open_job(statepoint)
            except KeyError:
                logger.critical(
                    f"Unable to look up state point for job with id '{job_id}'."
                )
                corrupted.append(job_id)
            else:
                try:
                    # Try to reinit the job (triggers state point manifest file check).
                    job.init()
                except Exception as error:
                    logger.error(
                        "Error during initialization of job with "
                        "id '{}': '{}'.".format(job_id, error)
                    )
                    try:  # Attempt to fix the job manifest file.
                        job.init(force=True)
                    except Exception as error2:
                        logger.critical(
                            f"Unable to force init job with id '{job_id}': '{error2}'."
                        )
                        corrupted.append(job_id)
        if corrupted:
            raise JobsCorruptedError(corrupted)

    def _sp_index(self):
        """Update and return the state point index cache.

        Returns
        -------
        dict
            Dictionary containing ids and state points in the cache.

        """
        job_ids = set(self._job_dirs())
        to_add = job_ids.difference(self._index_cache)
        to_remove = set(self._index_cache).difference(job_ids)
        for _id in to_remove:
            del self._index_cache[_id]
        for _id in to_add:
            self._index_cache[_id] = dict(statepoint=self._get_statepoint(_id), _id=_id)
        return self._index_cache.values()

    def _build_index(self, include_job_document=False):
        """Generate a basic state point index.

        Parameters
        ----------
        include_job_document :
            Whether to include the job document in the index (Default value =
            False).

        """
        wd = self.workspace() if self.Job is Job else None
        for _id in self._find_job_ids():
            doc = dict(_id=_id, statepoint=self._get_statepoint(_id))
            if include_job_document:
                if wd is None:
                    doc.update(self.open_job(id=_id).document)
                else:  # use optimized path
                    try:
                        with open(
                            os.path.join(wd, _id, self.Job.FN_DOCUMENT), "rb"
                        ) as file:
                            doc.update(json.loads(file.read().decode()))
                    except OSError as error:
                        if error.errno != errno.ENOENT:
                            raise
            yield doc

    def _update_in_memory_cache(self):
        """Update the in-memory state point cache to reflect the workspace."""
        logger.debug("Updating in-memory cache...")
        start = time.time()
        job_ids = set(self._job_dirs())
        cached_ids = set(self._sp_cache)
        to_add = job_ids.difference(cached_ids)
        to_remove = cached_ids.difference(job_ids)
        if to_add or to_remove:
            for _id in to_remove:
                del self._sp_cache[_id]

            def _add(_id):
                self._sp_cache[_id] = self._get_statepoint_from_workspace(_id)

            to_add_chunks = split_and_print_progress(
                iterable=list(to_add),
                num_chunks=max(1, min(100, int(len(to_add) / 1000))),
                write=logger.info,
                desc="Read metadata: ",
            )

            with ThreadPool() as pool:
                for chunk in to_add_chunks:
                    pool.map(_add, chunk)

            delta = time.time() - start
            logger.debug(f"Updated in-memory cache in {delta:.3f} seconds.")
            return to_add, to_remove
        else:
            logger.debug("In-memory cache is up to date.")

    def _remove_persistent_cache_file(self):
        """Remove the persistent cache file (if it exists)."""
        try:
            os.remove(self.fn(self.FN_CACHE))
        except OSError as error:
            if error.errno != errno.ENOENT:
                raise error

    def update_cache(self):
        """Update the persistent state point cache.

        This function updates a persistent state point cache, which
        is stored in the project root directory. Most data space operations,
        including iteration and filtering or selection are expected
        to be significantly faster after calling this function, especially
        for large data spaces.

        """
        logger.info("Update cache...")
        start = time.time()
        cache = self._read_cache()
        cached_ids = set(self._sp_cache)
        self._update_in_memory_cache()
        if cache is None or set(cache) != cached_ids:
            fn_cache = self.fn(self.FN_CACHE)
            fn_cache_tmp = fn_cache + "~"
            try:
                with gzip.open(fn_cache_tmp, "wb") as cachefile:
                    cachefile.write(json.dumps(self._sp_cache).encode())
            except OSError:  # clean-up
                try:
                    os.remove(fn_cache_tmp)
                except OSError:
                    pass
                raise
            else:
                os.replace(fn_cache_tmp, fn_cache)
            delta = time.time() - start
            logger.info(f"Updated cache in {delta:.3f} seconds.")
            return len(self._sp_cache)
        else:
            logger.info("Cache is up to date.")

    def _read_cache(self):
        """Read the persistent state point cache (if available)."""
        logger.debug("Reading cache...")
        start = time.time()
        try:
            with gzip.open(self.fn(self.FN_CACHE), "rb") as cachefile:
                cache = json.loads(cachefile.read().decode())
            self._sp_cache.update(cache)
        except OSError as error:
            if not error.errno == errno.ENOENT:
                raise
            logger.debug("No cache file found.")
        else:
            delta = time.time() - start
            logger.debug(f"Read cache in {delta:.3f} seconds.")
            return cache

    def index(
        self, formats=None, depth=0, skip_errors=False, include_job_document=True
    ):
        r"""Generate an index of the project's workspace.

        This generator function indexes every file in the project's
        workspace until the specified `depth`.
        The job document if it exists, is always indexed, other
        files need to be specified with the formats argument.

        See :ref:`signac project -i <signac-cli-project>` for the command line equivalent.

        .. code-block:: python

            for doc in project.index({r'.*\.txt', 'TextFile'}):
                print(doc)

        Parameters
        ----------
        formats : str, dict
            The format definitions as a pattern string (e.g. ``r'.*\.txt'``)
            or a mapping from pattern strings to formats (e.g.
            ``'TextFile'``). If None, only the job document is indexed
            (Default value = None).
        depth : int
            Specifies the crawling depth. A value of 0 means no limit
            (Default value = 0).
        skip_errors : bool
            Skip all errors which occur during indexing. This is useful when
            trying to repair a broken workspace (Default value = False).
        include_job_document : bool
            Include the contents of job documents (Default value = True).

        Yields
        ------
        dict
            Index document.

        """
        if formats is None:
            root = self.workspace()

            def _full_doc(doc):
                """Add `signac_id` and `root` to the index document.

                Parameters
                ----------
                doc : dict
                    Index document.

                Returns
                -------
                dict
                    Modified index document.

                """
                doc["signac_id"] = doc["_id"]
                doc["root"] = root
                return doc

            docs = self._build_index(include_job_document=include_job_document)
            docs = map(_full_doc, docs)
        else:
            if isinstance(formats, str):
                formats = {formats: "File"}

            class Crawler(SignacProjectCrawler):
                pass

            for pattern, fmt in formats.items():
                Crawler.define(pattern, fmt)
            crawler = Crawler(self.root_directory())
            docs = crawler.crawl(depth=depth)
        if skip_errors:
            docs = _skip_errors(docs, logger.critical)
        for doc in docs:
            yield doc

    @deprecated(
        deprecated_in="1.5",
        removed_in="2.0",
        current_version=__version__,
        details="Access modules are deprecated.",
    )
    def create_access_module(self, filename=None, main=True, master=None):
        """Create the access module for indexing.

        This method generates the access module required to make
        this project's index part of a main index.

        Parameters
        ----------
        filename : str
            The name of the access module file. Defaults to the standard name
            and should usually not be changed.
        main : bool
            If True, add directives for the compilation of a master index
            when executing the module (Default value = True).
        master : bool
            Deprecated parameter. Replaced by main.

        Returns
        -------
        str
            Access module name.

        """
        if master is not None:
            warnings.warn(
                "The parameter master has been renamed to main.", DeprecationWarning
            )
            main = master

        if filename is None:
            filename = os.path.join(self.root_directory(), MainCrawler.FN_ACCESS_MODULE)
        with open(filename, "x") as file:
            if main:
                file.write(ACCESS_MODULE_MAIN)
            else:
                file.write(ACCESS_MODULE_MINIMAL)
        if main:
            mode = os.stat(filename).st_mode | stat.S_IEXEC
            os.chmod(filename, mode)
        logger.info(f"Created access module file '{filename}'.")
        return filename

    @contextmanager
    def temporary_project(self, name=None, dir=None):
        """Context manager for the initialization of a temporary project.

        The temporary project is by default created within the root project's
        workspace to ensure that they share the same file system. This is an example
        for how this method can be used for the import and synchronization of
        external data spaces.

        .. code-block:: python

            with project.temporary_project() as tmp_project:
                tmp_project.import_from('/data')
                project.sync(tmp_project)

        Parameters
        ----------
        name : str
            An optional name for the temporary project.
            Defaults to a unique random string.
        dir : str
            Optionally specify where the temporary project root directory is to be
            created. Defaults to the project's workspace directory.

        Returns
        -------
        :class:`~signac.Project`
            An instance of :class:`~signac.Project`.

        """
        if name is None:
            name = os.path.join(self.id, str(uuid.uuid4()))
        if dir is None:
            dir = self.workspace()
        _mkdir_p(self.workspace())  # ensure workspace exists
        with TemporaryProject(name=name, cls=type(self), dir=dir) as tmp_project:
            yield tmp_project

    @classmethod
    def init_project(cls, name, root=None, workspace=None, make_dir=True):
        """Initialize a project with the given name.

        It is safe to call this function multiple times with the same
        arguments. However, a `RuntimeError` is raised if an existing project
        configuration would conflict with the provided initialization
        parameters.

        See :ref:`signac init <signac-cli-init>` for the command line equivalent.

        Parameters
        ----------
        name : str
            The name of the project to initialize.
        root : str
            The root directory for the project.
            Defaults to the current working directory.
        workspace : str
            The workspace directory for the project.
            Defaults to a subdirectory ``workspace`` in the project root.
        make_dir : bool
            Create the project root directory if it does not exist yet
            (Default value = True).

        Returns
        -------
        :class:`~signac.Project`
            Initialized project, an instance of :class:`~signac.Project`.

        Raises
        ------
        RuntimeError
            If the project root path already contains a conflicting project
            configuration.

        """
        if root is None:
            root = os.getcwd()
        try:
            project = cls.get_project(root=root, search=False)
        except LookupError:
            fn_config = os.path.join(root, "signac.rc")
            if make_dir:
                _mkdir_p(os.path.dirname(fn_config))
            config = get_config(fn_config)
            config["project"] = name
            if workspace is not None:
                config["workspace_dir"] = workspace
            config["schema_version"] = SCHEMA_VERSION
            config.write()
            project = cls.get_project(root=root)
            assert project.id == str(name)
            return project
        else:
            try:
                assert project.id == str(name)
                if workspace is not None:
                    assert os.path.realpath(workspace) == os.path.realpath(
                        project.workspace()
                    )
                return project
            except AssertionError:
                raise RuntimeError(
                    "Failed to initialize project '{}'. Path '{}' already "
                    "contains a conflicting project configuration.".format(
                        name, os.path.abspath(root)
                    )
                )

    @classmethod
    def get_project(cls, root=None, search=True, **kwargs):
        r"""Find a project configuration and return the associated project.

        Parameters
        ----------
        root : str
            The starting point to search for a project, defaults to the
            current working directory.
        search : bool
            If True, search for project configurations inside and above
            the specified root directory, otherwise only return projects
            with a root directory identical to the specified root argument
            (Default value = True).
        \*\*kwargs :
            Optional keyword arguments that are forwarded to the
            :class:`.Project` class constructor.

        Returns
        -------
        :class:`~signac.Project`
            An instance of :class:`~signac.Project`.

        Raises
        ------
        LookupError
            When project configuration cannot be found.

        """
        if root is None:
            root = os.getcwd()
        config = load_config(root=root, local=False)
        if "project" not in config or (
            not search
            and os.path.realpath(config["project_dir"]) != os.path.realpath(root)
        ):
            raise LookupError(
                "Unable to determine project id for path '{}'.".format(
                    os.path.abspath(root)
                )
            )

        return cls(config=config, **kwargs)

    @classmethod
    def get_job(cls, root=None):
        """Find a Job in or above the current working directory (or provided path).

        Parameters
        ----------
        root : str
            The job root directory.
            If no root directory is given, the current working directory is
            assumed to be the job directory (Default value = None).

        Returns
        -------
        :class:`~signac.contrib.job.Job`
            The job instance.

        Raises
        ------
        LookupError
            When job cannot be found.

        """
        if root is None:
            root = os.getcwd()
        root = os.path.abspath(root)

        # Ensure the root path exists, which is not guaranteed by the regex match
        if not os.path.exists(root):
            raise LookupError(f"Path does not exist: '{root}'.")

        # Find the last match instance of a job id
        results = list(re.finditer(JOB_ID_REGEX, root))
        if len(results) == 0:
            raise LookupError(f"Could not find a job id in path '{root}'.")
        match = results[-1]
        job_id = match.group(0)
        job_root = root[: match.end()]

        # Find a project *above* the root directory (avoid finding nested projects)
        project = cls.get_project(os.path.join(job_root, os.pardir))

        # Return the matched job id from the found project
        return project.open_job(id=job_id)


@contextmanager
def TemporaryProject(name=None, cls=None, **kwargs):
    r"""Context manager for the generation of a temporary project.

    This is a factory function that creates a Project within a temporary directory
    and must be used as context manager, for example like this:

    .. code-block:: python

        with TemporaryProject() as tmp_project:
            tmp_project.import_from('/data')

    Parameters
    ----------
    name : str
        An optional name for the temporary project.
        Defaults to a unique random string.
    cls :
        The class of the temporary project.
        Defaults to :class:`~signac.Project`.
    \*\*kwargs :
        Optional keyword arguments that are forwarded to the TemporaryDirectory class
        constructor, which is used to create a temporary root directory.

    Yields
    ------
    :class:`~signac.Project`
        An instance of :class:`~signac.Project`.

    """
    if name is None:
        name = str(uuid.uuid4())
    if cls is None:
        cls = Project
    with TemporaryDirectory(**kwargs) as tmp_dir:
        yield cls.init_project(name=name, root=tmp_dir)


def _skip_errors(iterable, log=print):
    """Skip errors.

    Parameters
    ----------
    iterable : dict
        An iterable.
    log : callable
        The function to call when logging errors (Default value = print)

    Yields
    ------
    Elements from the iterable, with exceptions ignored.

    """
    while True:
        try:
            yield next(iterable)
        except StopIteration:
            return
        except Exception as error:
            log(error)


class _JobsCursorIterator:
    """Iterator for JobsCursor."""

    def __init__(self, project, ids):
        self._project = project
        self._ids = ids
        self._ids_iterator = iter(ids)

    def __next__(self):
        return self._project.open_job(id=next(self._ids_iterator))

    def __iter__(self):
        return type(self)(self._project, self._ids)


class JobsCursor:
    """An iterator over a search query result.

    Enables simple iteration and grouping operations.

    Parameters
    ----------
    project : :class:`~signac.Project`
        Project handle.
    filter : dict
        A mapping of key-value pairs that all indexed job state points are
        compared against (Default value = None).
    doc_filter : dict
        A mapping of key-value pairs that all indexed job documents are
        compared against (Default value = None).

    """

    _use_pandas_for_html_repr = True  # toggle use of pandas for html repr

    def __init__(self, project, filter, doc_filter):
        self._project = project
        self._filter = filter
        self._doc_filter = doc_filter

        # This private attribute allows us to implement the deprecated
        # next() method for this class.
        self._next_iter = None

    def __eq__(self, other):
        return (
            self._project == other._project
            and self._filter == other._filter
            and self._doc_filter == other._doc_filter
        )

    def __len__(self):
        # Highly performance critical code path!!
        if self._filter or self._doc_filter:
            # We use the standard function for determining job ids if and only if
            # any of the two filter is provided.
            return len(self._project._find_job_ids(self._filter, self._doc_filter))
        else:
            # Without filter we can simply return the length of the whole project.
            return self._project.__len__()

    def __iter__(self):
        # Code duplication here for improved performance.
        return _JobsCursorIterator(
            self._project,
            self._project._find_job_ids(self._filter, self._doc_filter),
        )

    def next(self):
        """Return the next element.

        This function is deprecated. Users should use ``next(iter(..))`` instead.
        .. deprecated:: 0.9.6

        """
        warnings.warn(
            "Calling next() directly on a JobsCursor is deprecated! Use next(iter(..)) instead.",
            DeprecationWarning,
        )
        if self._next_iter is None:
            self._next_iter = iter(self)
        try:
            return next(self._next_iter)
        except StopIteration:
            self._next_iter = None
            raise

    def groupby(self, key=None, default=None):
        """Group jobs according to one or more state point parameters.

        This method can be called on any :class:`~signac.contrib.project.JobsCursor` such as
        the one returned by :meth:`~signac.Project.find_jobs` or by iterating over a
        project.

        Examples
        --------
        .. code-block:: python

            # Group jobs by state point parameter 'a'.
            for key, group in project.groupby('a'):
                print(key, list(group))

            # Find jobs where job.sp['a'] is 1 and group them
            # by job.sp['b'] and job.sp['c'].
            for key, group in project.find_jobs({'a': 1}).groupby(('b', 'c')):
                print(key, list(group))

            # Group by job.sp['d'] and job.document['count'] using a lambda.
            for key, group in project.groupby(
                lambda job: (job.sp['d'], job.document['count'])
            ):
                print(key, list(group))

        If `key` is None, jobs are grouped by identity (by id), placing one job
        into each group.

        Parameters
        ----------
        key : str, iterable, or function
            The state point grouping parameter(s) passed as a string, iterable of strings,
            or a function that will be passed one argument, the job (Default value = None).
        default :
            A default value to be used when a given state point key is not present (must
            be sortable).

        """
        _filter = self._filter
        if isinstance(key, str):
            if default is None:
                if _filter is None:
                    _filter = {key: {"$exists": True}}
                else:
                    _filter = {"$and": [{key: {"$exists": True}}, _filter]}

                def keyfunction(job):
                    """Return job's state point value corresponding to the key.

                    Parameters
                    ----------
                    job : :class:`~signac.contrib.job.Job`
                        The job instance.

                    Returns
                    -------
                    State point value corresponding to the key.

                    """
                    return job.statepoint[key]

            else:

                def keyfunction(job):
                    """Return job's state point value corresponding to the key.

                    Return default if key is not present.

                    Parameters
                    ----------
                    job : :class:`~signac.contrib.job.Job`
                        The job instance.

                    Returns
                    -------
                    State point value corresponding to the key.
                    Default if key is not present.

                    """
                    return job.statepoint.get(key, default)

        elif isinstance(key, Iterable):
            if default is None:
                if _filter is None:
                    _filter = {k: {"$exists": True} for k in key}
                else:
                    _filter = {"$and": [{k: {"$exists": True} for k in key}, _filter]}

                def keyfunction(job):
                    """Return job's state point value corresponding to the key.

                    Parameters
                    ----------
                    job : :class:`~signac.contrib.job.Job`
                        The job instance.

                    Returns
                    -------
                    tuple
                        State point values.

                    """
                    return tuple(job.statepoint[k] for k in key)

            else:

                def keyfunction(job):
                    """Return job's state point value corresponding to the key.

                    Return default if key is not present.

                    Parameters
                    ----------
                    job : :class:`~signac.contrib.job.Job`
                        The job instance.

                    Returns
                    -------
                    tuple
                        State point values.

                    """
                    return tuple(job.statepoint.get(k, default) for k in key)

        elif key is None:
            # Must return a type that can be ordered with <, >
            def keyfunction(job):
                """Return the job's id.

                Parameters
                ----------
                job : :class:`~signac.contrib.job.Job`
                    The job instance.

                Returns
                -------
                str
                    The job's id.

                """
                return str(job)

        else:
            # Pass the job document to a callable
            keyfunction = key

        return groupby(
            sorted(
                iter(JobsCursor(self._project, _filter, self._doc_filter)),
                key=keyfunction,
            ),
            key=keyfunction,
        )

    def groupbydoc(self, key=None, default=None):
        """Group jobs according to one or more document values.

        This method can be called on any :class:`~signac.contrib.project.JobsCursor` such as
        the one returned by :meth:`~signac.Project.find_jobs` or by iterating over a
        project.

        Examples
        --------
        .. code-block:: python

            # Group jobs by document value 'a'.
            for key, group in project.groupbydoc('a'):
                print(key, list(group))

            # Find jobs where job.sp['a'] is 1 and group them
            # by job.document['b'] and job.document['c'].
            for key, group in project.find_jobs({'a': 1}).groupbydoc(('b', 'c')):
                print(key, list(group))

            # Group by whether 'd' is a field in the job.document using a lambda.
            for key, group in project.groupbydoc(lambda doc: 'd' in doc):
                print(key, list(group))

        If `key` is None, jobs are grouped by identity (by id), placing one job
        into each group.

        Parameters
        ----------
        key : str, iterable, or function
            The state point grouping parameter(s) passed as a string, iterable of strings,
            or a function that will be passed one argument, :meth:`~signac.job.Job.document`.
            (Default value = None).
        default :
            A default value to be used when a given state point key is not present (must
            be sortable).

        """
        if isinstance(key, str):
            if default is None:

                def keyfunction(job):
                    """Return job's document value corresponding to the key.

                    Parameters
                    ----------
                    job : :class:`~signac.contrib.job.Job`
                        The job instance.

                    Returns
                    -------
                    Document value corresponding to the key.

                    """
                    return job.document[key]

            else:

                def keyfunction(job):
                    """Return job's document value corresponding to the key.

                    Return default if key is not present.

                    Parameters
                    ----------
                    job : class:`~signac.contrib.job.Job`
                        The job instance.

                    Returns
                    -------
                    Document value corresponding to the key.
                    Default if key is not present.

                    """
                    return job.document.get(key, default)

        elif isinstance(key, Iterable):
            if default is None:

                def keyfunction(job):
                    """Return job's document value corresponding to the key.

                    Parameters
                    ----------
                    job : :class:`~signac.contrib.job.Job`
                        The job instance.

                    Returns
                    -------
                    tuple
                        Document values.

                    """
                    return tuple(job.document[k] for k in key)

            else:

                def keyfunction(job):
                    """Return job's document value corresponding to the key.

                    Return default if key is not present.

                    Parameters
                    ----------
                    job : :class:`~signac.contrib.job.Job`
                        The job instance.

                    Returns
                    -------
                    tuple
                        Document values.

                    """
                    return tuple(job.document.get(k, default) for k in key)

        elif key is None:
            # Must return a type that can be ordered with <, >
            def keyfunction(job):
                """Return the job's id.

                Parameters
                ----------
                job : :class:`~signac.contrib.job.Job`
                    The job instance.

                Returns
                -------
                str
                    The job's id.

                """
                return str(job)

        else:
            # Pass the job document to a callable
            def keyfunction(job):
                """Return job's document value corresponding to the key.

                Parameters
                ----------
                job : :class:`~signac.contrib.job.Job`
                    The job instance.

                Returns
                -------
                Document values.

                """
                return key(job.document)

        return groupby(sorted(iter(self), key=keyfunction), key=keyfunction)

    def export_to(self, target, path=None, copytree=None):
        """Export all jobs to a target location, such as a directory or a (zipped) archive file.

        See Also
        --------
        :meth:`~signac.Project.export_to` : For full details on how to use this function.

        Parameters
        ----------
        target : str
            A path to a directory or archive file to export to.
        path : str or callable
            The path (function) used to structure the exported data space
            (Default value = None).
        copytree : callable
            The function used for copying of directory tree structures.
            Defaults to :func:`shutil.copytree`. Can only be used when the
            target is a directory (Default value = None).

        Returns
        -------
        dict
            A dictionary that maps the source directory paths to the target
            directory paths.

        """
        from .import_export import export_jobs

        return dict(
            export_jobs(jobs=list(self), target=target, path=path, copytree=copytree)
        )

    def to_dataframe(
        self, sp_prefix="sp.", doc_prefix="doc.", usecols=None, flatten=False
    ):
        """Convert the selection of jobs to a pandas dataframe.

        This function exports the job metadata to a
        :py:class:`pandas.DataFrame`. All state point and document keys are
        prefixed by default to be able to distinguish them.

        Parameters
        ----------
        sp_prefix : str, optional
            Prefix state point keys with the given string. Defaults to "sp.".
        doc_prefix : str, optional
            Prefix document keys with the given string. Defaults to "doc.".
        usecols : list-like or callable, optional
            Used to select a subset of columns. If list-like, must contain
            strings corresponding to the column names that should be included.
            For example, ``['sp.a', 'doc.notes']``. If callable, the column
            will be included if the function called on the column name returns
            True. For example, ``lambda x: 'sp.' in x``. Defaults to ``None``,
            which uses all columns from the state point and document. Note
            that this filter is applied *after* the doc and sp prefixes are
            added to the column names.
        flatten : bool, optional
            Whether nested state points or document keys should be flattened.
            If True, ``{'a': {'b': 'c'}}`` becomes a column named ``a.b`` with
            value ``c``. If False, it becomes a column named ``a`` with value
            ``{'b': 'c'}``. Defaults to ``False``.

        Returns
        -------
        :class:`~pandas.DataFrame`
            A pandas DataFrame with all job metadata.

        """
        import pandas

        if usecols is None:

            def usecols(column):
                return True

        elif not callable(usecols):
            included_columns = set(usecols)

            def usecols(column):
                return column in included_columns

        def _flatten(d):
            return dict(_nested_dicts_to_dotted_keys(d)) if flatten else d

        def _export_sp_and_doc(job):
            """Prefix and filter state point and document keys.

            Parameters
            ----------
            job : :class:`~signac.contrib.job.Job`
                The job instance.

            Yields
            ------
            tuple
                tuple with prefixed state point or document key and values.

            """
            for key, value in _flatten(job.statepoint).items():
                prefixed_key = sp_prefix + key
                if usecols(prefixed_key):
                    yield prefixed_key, value
            for key, value in _flatten(job.doc).items():
                prefixed_key = doc_prefix + key
                if usecols(prefixed_key):
                    yield prefixed_key, value

        return pandas.DataFrame.from_dict(
            data={job.id: dict(_export_sp_and_doc(job)) for job in self},
            orient="index",
        ).infer_objects()

    def __repr__(self):
        return "{type}(project={project}, filter={filter}, doc_filter={doc_filter})".format(
            type=self.__class__.__name__,
            project=repr(self._project),
            filter=repr(self._filter),
            doc_filter=repr(self._doc_filter),
        )

    def _repr_html_jobs(self):
        """Jobs representation as HTML.

        Returns
        -------
        str
            HTML representation of jobs.

        """
        html = ""
        len_self = len(self)
        try:
            if len_self > 100:
                raise RuntimeError  # too large
            if self._use_pandas_for_html_repr:
                import pandas
            else:
                raise RuntimeError
        except ImportError:
            warnings.warn("Install pandas for a pretty representation of jobs.")
            html += f"<br/><strong>{len_self}</strong> job(s) found"
        except RuntimeError:
            html += f"<br/><strong>{len_self}</strong> job(s) found"
        else:
            with pandas.option_context("display.max_rows", 20):
                html += self.to_dataframe()._repr_html_()
        return html

    def _repr_html_(self):
        """Return an HTML representation of JobsCursor.

        Returns
        -------
        str
            HTML representation of jobs.

        """
        return repr(self) + self._repr_html_jobs()


def init_project(name, root=None, workspace=None, make_dir=True):
    """Initialize a project with the given name.

    It is safe to call this function multiple times with the same arguments.
    However, a `RuntimeError` is raised if an existing project configuration
    would conflict with the provided initialization parameters.

    Parameters
    ----------
    name : str
        The name of the project to initialize.
    root : str
        The root directory for the project.
        Defaults to the current working directory.
    workspace : str
        The workspace directory for the project.
        Defaults to a subdirectory ``workspace`` in the project root.
    make_dir : bool
        Create the project root directory, if it does not exist yet (Default
        value = True).

    Returns
    -------
    :class:`~signac.Project`
        The initialized project instance.

    Raises
    ------
    RuntimeError
        If the project root path already contains a conflicting project
        configuration.

    """
    return Project.init_project(
        name=name, root=root, workspace=workspace, make_dir=make_dir
    )


def get_project(root=None, search=True, **kwargs):
    r"""Find a project configuration and return the associated project.

    Parameters
    ----------
    root : str
        The starting point to search for a project, defaults to the current
        working directory.
    search : bool
        If True, search for project configurations inside and above the
        specified root directory, otherwise only return projects with a root
        directory identical to the specified root argument (Default value =
        True).
    \*\*kwargs :
        Optional keyword arguments that are forwarded to
        :meth:`~signac.Project.get_project`.

    Returns
    -------
    :class:`~signac.Project`
        An instance of :class:`~signac.Project`.

    Raises
    ------
    LookupError
        If no project configuration can be found.

    """
    return Project.get_project(root=root, search=search, **kwargs)


def get_job(root=None):
    """Find a Job in or above the current working directory (or provided path).

    Parameters
    ----------
    root : str
        The job root directory.
        If no root directory is given, the current working directory is
        assumed to be within the current job workspace directory (Default value = None).

    Returns
    -------
    :class:`~signac.contrib.job.Job`
        Job handle.

    Raises
    ------
    LookupError
        If this job cannot be found.

    Examples
    --------
    When the current directory is a job workspace directory:

    >>> signac.get_job()
    signac.contrib.job.Job(project=..., statepoint={...})

    """
    return Project.get_job(root=root)<|MERGE_RESOLUTION|>--- conflicted
+++ resolved
@@ -647,16 +647,10 @@
         try:
             # Optimal case (id is in the state point cache)
             return self.Job(project=self, statepoint=self._sp_cache[id], _id=id)
-<<<<<<< HEAD
-        else:
+        except KeyError:
             # Worst case: no state point was provided and the state point cache
             # missed. The Job will register itself in self._sp_cache when the
             # state point is accessed.
-=======
-        except KeyError:
-            # Worst case (no statepoint and cache miss, Job will register
-            # itself in self._sp_cache on statepoint access)
->>>>>>> 9a12405a
             if len(id) < 32:
                 # Resolve partial job ids (first few characters) into a full job id
                 job_ids = self._find_job_ids()
